# -*- coding: utf-8 -*-

"""
    This module provides calculations of single-atom properties.

    Included calculations are Stark maps, level plot visualisations,
    lifetimes and radiative decays.

"""

from __future__ import print_function

from math import sqrt #,exp,log
import matplotlib.pyplot as plt
from matplotlib.ticker import MultipleLocator #, FormatStrFormatter
import numpy as np
#import re
#from .wigner import Wigner6j,Wigner3j,CG
from scipy.constants import physical_constants #, pi , epsilon_0, hbar
#from scipy.constants import k as C_k
#from scipy.constants import c as C_c
from scipy.constants import h as C_h
from scipy.constants import e as C_e
from scipy.optimize import curve_fit

# for matrices
<<<<<<< HEAD
#from numpy import zeros, savetxt, complex64,complex128
from numpy.linalg import eigh #, eigvalsh,eig
#from numpy.ma import conjugate
#from numpy.lib.polynomial import real
=======
from numpy.linalg import eigh
from numpy.ma import conjugate
from numpy.lib.polynomial import real
>>>>>>> 56bf5a04

#from scipy.sparse import lil_matrix,csr_matrix
#from scipy.sparse.linalg import eigsh
#from scipy.special.specfun import fcoef

import sys
if sys.version_info > (2,):
    xrange = range
from .alkali_atom_functions import printStateString, _EFieldCoupling, printStateLetter,printStateStringLatex

from matplotlib.colors import LinearSegmentedColormap
import matplotlib

import sqlite3
sqlite3.register_adapter(np.float64, float)
sqlite3.register_adapter(np.float32, float)
sqlite3.register_adapter(np.int64, int)
sqlite3.register_adapter(np.int32, int)
import datetime

class StarkMap:
    """
        Calculates Stark maps for single atom in a field

        This initializes calculation for the atom of a given type. For details
        of calculation see Zimmerman [1]_. For a quick working example
        see `Stark map example snippet`_.



        Args:
            atom (:obj:`AlkaliAtom`): ={ :obj:`alkali_atom_data.Lithium6`,
                :obj:`alkali_atom_data.Lithium7`,
                :obj:`alkali_atom_data.Sodium`,
                :obj:`alkali_atom_data.Potassium39`,
                :obj:`alkali_atom_data.Potassium40`,
                :obj:`alkali_atom_data.Potassium41`,
                :obj:`alkali_atom_data.Rubidium85`,
                :obj:`alkali_atom_data.Rubidium87`,
                :obj:`alkali_atom_data.Caesium` }
                Select the alkali metal for energy level
                diagram calculation



        Examples:
            State :math:`28~S_{1/2}~|m_j|=0.5` polarizability calculation

            >>> from arc import *
            >>> calc = StarkMap(Caesium())
            >>> calc.defineBasis(28, 0, 0.5, 0.5, 23, 32, 20)
            >>> calc.diagonalize(np.linspace(00.,6000,600))
            >>> print("%.5f MHz cm^2 / V^2 " % calc.getPolarizability())
            0.76705 MHz cm^2 / V^2

            Stark map calculation

            >>> from arc import *
            >>> calc = StarkMap(Caesium())
            >>> calc.defineBasis(28, 0, 0.5, 0.5, 23, 32, 20)
            >>> calc.diagonalize(np.linspace(00.,60000,600))
            >>> calc.plotLevelDiagram()
            >>> calc.showPlot()
            << matplotlib plot will open containing a Stark map >>

        Examples:
            **Advanced interfacing of Stark map calculations (StarkMap class)**
            Here we show one easy way to obtain the Stark matrix (from diagonal
            :obj:`mat1` and off-diagonal part :obj:`mat2` ) and basis states
            (stored in :obj:`basisStates` ), if this middle-product of the
            calculation is needed for some code build on top of the existing
            ARC package.

            >>> from arc import *
            >>> calc = StarkMap(Caesium())
            >>> calc.defineBasis(28, 0, 0.5, 0.5, 23, 32, 20)
            >>> # Now we have matrix and basis states, that we can used in our own code
            >>> # Let's say we want Stark map at electric field of 0.2 V/m
            >>> eField = 0.2 # V/m
            >>> # We can easily extract Stark matrix
            >>> # as diagonal matrix (state detunings)
            >>> #  + off-diagonal matrix (propotional to electric field)
            >>> matrix = calc.mat1+calc.mat2*eField
            >>> # and the basis states as array [ [n,l,j,mj] , ...]
            >>> basisStates = calc.basisStates
            >>> # you can do your own calculation now...

        References:
            .. [1] M. L. Zimmerman et.al, PRA **20**:2251 (1979)
                https://doi.org/10.1103/PhysRevA.20.2251

        .. _`Stark map example snippet`:
            ./Rydberg_atoms_a_primer.html#Rydberg-Atom-Stark-Shifts
    """

    def __init__(self,atom):

        self.atom = atom

        self.basisStates = []
        """
            List of basis states for calculation in the form [ [n,l,j,mj], ...].
            Calculated by :obj:`defineBasis` .
        """
        self.mat1 = []
        """
            diagonal elements of Stark-matrix (detuning of states) calculated by
            :obj:`defineBasis` in the basis :obj:`basisStates`.
        """
        self.mat2 = []
        """
            off-diagonal elements of Stark-matrix divided by electric
            field value. To get off diagonal elemements multiply this matrix
            with electric field value. Full Stark matrix is obtained as
            `fullStarkMatrix` = :obj:`mat1` + :obj:`mat2` *`eField`. Calculated by
            :obj:`defineBasis` in the basis :obj:`basisStates`.
        """
        self.indexOfCoupledState = []
        """
            Index of coupled state (initial state passed to :obj:`defineBasis`)
            in :obj:`basisStates` list of basis states
        """


        # finding energy levels
        self.eFieldList = []
        """
        Saves electric field (in units of V/m) for which energy levels are calculated

        See also:
            :obj:`y`, :obj:`highlight`, :obj:`diagonalize`
        """
        self.y = []  # eigenValues
        """
        `y[i]` is an array of eigenValues corresponding to the energies of the
        atom states at the electric field `eFieldList[i]`. For example `y[i][j]` is
        energy of the `j` eigenvalue (energy of the state) measured in
        cm :math:`{}^{-1}` relative to the ionization threshold.

        See also:
            :obj:`eFieldList`, :obj:`highlight`, :obj:`diagonalize`
        """
        self.highlight = [] #contribution of initial state there (overlap |<original state | given state>|^2)
        """
        `highlight[i]` is an array of values measuring highlighted feature in the
        eigenstates at electric field intensity `eFieldList[i]`. E.g. `highlight[i][j]`
        measures highlighted feature of the state with energy `y[i][j]` at electric
        field `eFieldList[i]`. What will be highlighted feature is defined in the
        call of :obj:`diagonalize` (see that part of documentation for details).

        See also:
            :obj:`eFieldList`, :obj:`y`, :obj:`diagonalize`
        """

        # pointers towards figure
        self.fig = 0
        self.ax = 0

        # values used for fitting polarizability, and fit
        self.fitX = []
        self.fitY = []
        self.fittedCurveY = []

        self.drivingFromState = [0,0,0,0,0]
        self.maxCoupling = 0.

        # STARK memoization
        self.eFieldCouplingSaved = False



    def _eFieldCouplingDivE(self,n1,l1,j1,mj1,n2,l2,j2,mj2):
        # eFied coupling devided with E (witout actuall multiplication to getE)
        # delta(mj1,mj2') delta(l1,l2+-1)
        if ( (abs(mj1-mj2)>0.1) or (abs(l1-l2) !=1) ):
            return 0

        # matrix element
        result = self.atom.getRadialMatrixElement(n1,l1,j1,n2,l2,j2)*\
                physical_constants["Bohr radius"][0]*C_e

        sumPart = self.eFieldCouplingSaved.getAngular(l1,j1,mj1,l2,j2,mj2)

        return result*sumPart

    def _eFieldCoupling(self,n1,l1,j1,mj1,n2,l2,j2,mj2,eField):
        return self._eFieldCouplingDivE(n1,l1,j1,mj1,n2,l2,j2,mj2)*eField


    def defineBasis(self, n, l, j, mj, nMin, nMax, maxL, Bz=0,
                    progressOutput=False, debugOutput=False):
        """
            Initializes basis of states around state of interest

            Defines basis of states for further calculation. :math:`n,l,j,m_j`
            specify state whose neighbourhood and polarizability we want
            to explore. Other parameters specify basis of calculations.
            This method stores basis in :obj:`basisStates`, while corresponding
            interaction matrix is stored in two parts. First part is diagonal
            electric-field independent part stored in :obj:`mat1`, while the
            second part :obj:`mat2` corresponds to off-diagonal elements that are
            propotional to electric field. Overall interaction matrix for
            electric field `eField` can be then obtained as
            `fullStarkMatrix` = :obj:`mat1` + :obj:`mat2` *`eField`

            Args:
                n (int): principal quantum number of the state
                l (int): angular orbital momentum of the state
                j (flaot): total angular momentum of the state
                mj (float): projection of total angular momentum of the state
                nMin (int): *minimal* principal quantum number of the states to
                    be included in the basis for calculation
                nMax (int): *maximal* principal quantum number of the states to
                    be included in the basis for calculation
                maxL (int): *maximal* value of orbital angular momentum for the
                    states to be included in the basis for calculation
                Bz (float): optional, magnetic field directed along z-axis in
                    units of Tesla. Calculation will be correct only for weak
                    magnetic fields, where paramagnetic term is much stronger
                    then diamagnetic term. Diamagnetic term is neglected.
                progressOutput (:obj:`bool`, optional): if True prints the
                    progress of calculation; Set to false by default.
                debugOutput (:obj:`bool`, optional): if True prints additional
                    information usefull for debuging. Set to false by default.
        """
        global wignerPrecal
        wignerPrecal = True
        self.eFieldCouplingSaved = _EFieldCoupling()

        states = []

        # save calculation details START
        self.n = n; self.l =l; self.j=j
        self.mj = mj; self.nMin = nMin; self.nMax = nMax; self.maxL = maxL
        self.Bz = Bz
        # save calculation details END


        for tn in xrange(nMin,nMax):

            for tl in xrange(min(maxL+1,tn)):
                if (abs(mj)-0.1<=float(tl)+0.5):
                    states.append([tn,tl,float(tl)+0.5,mj])

                if (tl>0) and  (abs(mj)-0.1<=float(tl)-0.5):
                    states.append([tn,tl,float(tl)-0.5,mj])

        dimension = len(states)
        if progressOutput:
            print("Found ",dimension," states.")
            if debugOutput:
                print(states)

        indexOfCoupledState = 0
        index = 0
        for s in states:
            if (s[0]==n) and (abs(s[1]-l)<0.1) and (abs(s[2]-j)<0.1) and\
                 (abs(s[3]-mj)<0.1):
                indexOfCoupledState = index
            index +=1
        if debugOutput:
            print("Index of initial state")
            print(indexOfCoupledState)
            print("Initial state = ")
            print(states[indexOfCoupledState])


        self.mat1 = np.zeros((dimension,dimension),dtype=np.double)
        self.mat2 = np.zeros((dimension,dimension),dtype=np.double)

        self.basisStates = states
        self.indexOfCoupledState = indexOfCoupledState

        if progressOutput:
            print("Generating matrix...")
        progress = 0.

        for ii in xrange(dimension):
            if progressOutput:
                progress += ((dimension-ii)*2-1)
                sys.stdout.write("\r%d%%" % (float(progress)/float(dimension**2)*100))
                sys.stdout.flush()

            # add diagonal element
            self.mat1[ii][ii] = self.atom.getEnergy(states[ii][0],\
                                               states[ii][1],states[ii][2])\
                                * C_e/C_h*1e-9 \
                                + self.atom.getZeemanEnergyShift(
                                                states[ii][1],
                                                states[ii][2],
                                                states[ii][3],
                                                self.Bz) / C_h * 1.0e-9
            # add off-diagonal element

            for jj in xrange(ii+1,dimension):
                coupling = self._eFieldCouplingDivE(states[ii][0]\
                                                    ,states[ii][1],\
                                                    states[ii][2],mj,\
                                                    states[jj][0],\
                                                    states[jj][1],\
                                                    states[jj][2],mj)*\
                            1.e-9/C_h
                self.mat2[jj][ii] = coupling
                self.mat2[ii][jj] = coupling

        if progressOutput:
            print("\n")
        if debugOutput:
            print(self.mat1+self.mat2)
            print(self.mat2[0])

        self.atom.updateDipoleMatrixElementsFile()
        self.eFieldCouplingSaved._closeDatabase()
        self.eFieldCouplingSaved = False
        return 0

    def diagonalize(self,eFieldList,drivingFromState = [0,0,0,0,0],
                        progressOutput=False,debugOutput=False):
        """
            Finds atom eigenstates in a given electric field

            Eigenstates are calculated for a list of given electric fields. To
            extract polarizability of the originaly stated state see
            :obj:`getPolarizability` method. Results are saved in
            :obj:`eFieldList`, :obj:`y` and :obj:`highlight`.

            Args:
                eFieldList (array): array of electric field strength (in V/m)
                    for which we want to know energy eigenstates

                progressOutput (:obj:`bool`, optional): if True prints the
                    progress of calculation; Set to false by default.
                debugOutput (:obj:`bool`, optional): if True prints additional
                    information usefull for debuging. Set to false by default.
        """

        # if we are driving from some state
        # ========= FIND LASER COUPLINGS (START) =======

        coupling = []
        dimension = len(self.basisStates)
        self.maxCoupling = 0.
        self.drivingFromState = drivingFromState
        if (self.drivingFromState[0] != 0):
            if progressOutput: print("Finding driving field coupling...")
            # get first what was the state we are calculating coupling with
            state1 = drivingFromState
            n1 = int(round(state1[0]))
            l1 = int(round(state1[1]))
            j1 = state1[2]
            m1 = state1[3]
            q = state1[4]


            for i in xrange(dimension):
                thisCoupling = 0.
                if progressOutput:
                    sys.stdout.write("\r%d%%" %  (i/float(dimension-1)*100.))
                    sys.stdout.flush()
                if (int(abs(self.basisStates[i][1]-l1))==1)and\
                    (int(abs(self.basisStates[i][2]-j1))<=1) and\
                    (int(abs(self.basisStates[i][3]-m1-q))==0):
                    state2 = self.basisStates[i]
                    n2 = int(state2[0])
                    l2 = int(state2[1])
                    j2 = state2[2]
                    m2 = state2[3]
                    if debugOutput:
                        print(n1," ",l1," ",j1," ",m1," < - ",q," - >",n2," ",\
                            l2," ",j2," ",m2,"\n")
                    dme = self.atom.getDipoleMatrixElement(n1, l1,j1,m1,\
                                                            n2,l2,j2,m2,\
                                                            q)
                    thisCoupling += dme
                thisCoupling = abs(thisCoupling)**2
                if thisCoupling > self.maxCoupling:
                    self.maxCoupling = thisCoupling
                if (thisCoupling >0.00000001) and debugOutput:
                    print("coupling = ",thisCoupling)
                coupling.append(thisCoupling)

            if progressOutput:
                print("\n")

            if self.maxCoupling<0.00000001:
                raise Exception("State that you specified in drivingFromState, for a "+\
                "given laser polarization, is uncoupled from the specified Stark "+\
                "manifold. If you just want to see the specified Stark manifold "+\
                "remove driveFromState optional argument from call of function "+\
                "diagonalize. Or specify state and driving that is coupled "+\
                "to a given manifold to see coupling strengths.")

        # ========= FIND LASER COUPLINGS (END) =======


        indexOfCoupledState = self.indexOfCoupledState
        self.eFieldList = eFieldList

        self.y = []
        self.highlight = []
        self.composition = []

        if progressOutput:
            print("Finding eigenvectors...")
        progress = 0.
        for eField in eFieldList:
            if progressOutput:
                progress += 1.
                sys.stdout.write("\r%d%%" % \
                                 (float(progress)/float(len(eFieldList))*100))
                sys.stdout.flush()

            m = self.mat1+self.mat2*eField

            ev,egvector = eigh(m)

            self.y.append(ev)
            if (drivingFromState[0]<0.1):
                sh = []
                comp = []
                for i in xrange(len(ev)):
                    sh.append(abs(egvector[indexOfCoupledState,i])**2)
                    comp.append(self._stateComposition2(egvector[:,i]))
                self.highlight.append(sh)
                self.composition.append(comp)
            else:
                sh = []
                comp = []
                for i in xrange(len(ev)):
                    sumCoupledStates = 0.
                    for j in xrange(dimension):
                        sumCoupledStates += abs(coupling[j]/self.maxCoupling)*\
                                                abs(egvector[j,i]**2)
                    comp.append(self._stateComposition2(egvector[:,i]))
                    sh.append(sumCoupledStates)
                self.highlight.append(sh)
                self.composition.append(comp)


        if progressOutput:
            print("\n")
        return

    def exportData(self,fileBase,exportFormat = "csv"):
        """
            Exports StarkMap calculation data.

            Only supported format (selected by default) is .csv in a
            human-readable form with a header that saves details of calculation.
            Function saves three files: 1) `filebase` _eField.csv;
            2) `filebase` _energyLevels
            3) `filebase` _highlight

            For more details on the format, see header of the saved files.

            Args:
                filebase (string): filebase for the names of the saved files
                    without format extension. Add as a prefix a directory path
                    if necessary (e.g. saving outside the current working directory)
                exportFormat (string): optional. Format of the exported file. Currently
                    only .csv is supported but this can be extended in the future.
        """

        fmt='on %Y-%m-%d @ %H:%M:%S'
        ts = datetime.datetime.now().strftime(fmt)

        commonHeader = "Export from Alkali Rydberg Calculator (ARC) %s.\n" % ts
        commonHeader += ("\n *** Stark Map for %s %s m_j = %d/2. ***\n\n" % (self.atom.elementName,
                        printStateString(self.n, self.l, self.j), int(round(2.*self.mj)) ) )
        commonHeader += (" - Included states - principal quantum number (n) range [%d-%d].\n" %\
                         (self.nMin, self.nMax))
        commonHeader += (" - Included states with orbital momentum (l) in range [%d,%d] (i.e. %s-%s).\n"%\
                         (0, self.maxL, printStateLetter(0), printStateLetter(self.maxL)))
        if self.drivingFromState[0]<0.1:
            commonHeader += " - State highlighting based on the relative contribution \n"+\
            "   of the original state in the eigenstates obtained by diagonalization."
        else:
            commonHeader += (" - State highlighting based on the relative driving strength \n"+\
            "   to a given energy eigenstate (energy level) from state\n"+\
            "   %s m_j =%d/2 with polarization q=%d.\n"%\
             ( printStateString(*self.drivingFromState[0:3]),\
             int(round(2.*self.drivingFromState[3])),
             self.drivingFromState[4]))


        if exportFormat=="csv":
            print("Exporting StarkMap calculation results as .csv ...")

            commonHeader += " - Export consists of three (3) files:\n"
            commonHeader += ("       1) %s,\n" % (fileBase+"_eField."+exportFormat))
            commonHeader += ("       2) %s,\n" % (fileBase+"_energyLevels."+exportFormat))
            commonHeader += ("       3) %s.\n\n" % (fileBase+"_highlight."+exportFormat))

            filename = fileBase+"_eField."+exportFormat
            np.savetxt(filename, \
                self.eFieldList, fmt='%.18e', delimiter=', ',\
                newline='\n', \
                header=(commonHeader + " - - - eField (V/m) - - -"),\
                comments='# ')
            print("   Electric field values (V/m) saved in %s" % filename)

            filename = fileBase+"_energyLevels."+exportFormat
            headerDetails = " NOTE : Each row corresponds to eigenstates for a single specified electric field"
            np.savetxt(filename, \
                self.y, fmt='%.18e', delimiter=', ',\
                newline='\n', \
                header=(commonHeader + ' - - - Energy (GHz) - - -\n' + headerDetails),\
                comments='# ')
            print("   Lists of energies (in GHz relative to ionisation) saved in %s" % filename)

            filename = fileBase+"_highlight."+exportFormat
            np.savetxt(filename, \
                self.highlight, fmt='%.18e', delimiter=', ',\
                newline='\n', \
                header=(commonHeader + ' - - - Highlight value (rel.units) - - -\n'+ headerDetails),\
                comments='# ')
            print("   Highlight values saved in %s" % filename)

            print("... data export finished!")
        else:
            raise ValueError("Unsupported export format (.%s)." % format)

    def plotLevelDiagram(self,units=1,highlighState=True,progressOutput=False,\
                        debugOutput=False,highlightColour='red',
                        addToExistingPlot = False):
        """
            Makes a plot of a stark map of energy levels

            To save this plot, see :obj:`savePlot`. To print this plot see
            :obj:`showPlot`.

            Args:
                units (:obj:`int`,optional): possible values {1,2} ; if the
                    value is 1 (default) Stark diagram will be plotted in
                    energy units cm :math:`{}^{-1}`; if value is 2, Stark
                    diagram will be plotted as energy :math:`/h` in units of GHz
                highlightState (:obj:`bool`, optional): False by default. If
                    True, scatter plot colour map will map in red amount of
                    original state for the given eigenState
                progressOutput (:obj:`bool`, optional): if True prints the
                    progress of calculation; Set to False by default.
                debugOutput (:obj:`bool`, optional): if True prints additional
                    information usefull for debuging. Set to False by default.
                addToExistingPlot (:obj:`bool`, optional): if True adds points to
                    existing old plot. Note that then interactive plotting
                    doesn't work. False by default.
        """
        rvb = LinearSegmentedColormap.from_list('mymap',\
                                               ['0.9', highlightColour,'black'])

        self.units = units
        self.addToExistingPlot = addToExistingPlot

        if progressOutput:
            print("plotting...")

        originalState = self.basisStates[self.indexOfCoupledState]
        n = originalState[0]
        l = originalState[1]
        j = originalState[2]

        existingPlot = False
        if (self.fig == 0 or not addToExistingPlot):
            if (self.fig != 0): plt.close()
            self.fig, self.ax = plt.subplots(1,1,figsize=(11.,5))
        else:
            existingPlot = True


        eFieldList = []
        y =[]
        yState = []


        for br in xrange(len(self.y)):

            for i in xrange(len(self.y[br])):
                eFieldList.append(self.eFieldList[br])
                y.append(self.y[br][i])
                yState.append(self.highlight[br][i])

        yState = np.array(yState)
        sortOrder = yState.argsort(kind='heapsort')
        eFieldList = np.array(eFieldList)
        y = np.array(y)

        eFieldList = eFieldList[sortOrder]
        y = y[sortOrder]
        yState = yState[sortOrder]


        if (units==1):
            ## in cm^-1


            if not highlighState:
                self.ax.scatter(eFieldList/100.,y*0.03336,s=1,color="k",picker=5)
            else:
                cm = rvb
                cNorm  = matplotlib.colors.Normalize(vmin=0., vmax=1.)
                self.ax.scatter(eFieldList/100,y*0.03336,\
                                c=yState,s=5,norm=cNorm, cmap=cm,lw=0,picker=5)
                if not existingPlot:
                    cax = self.fig.add_axes([0.91, 0.1, 0.02, 0.8])
                    cb = matplotlib.colorbar.ColorbarBase(cax, cmap=cm, norm=cNorm)
                    if (self.drivingFromState[0]<0.1):
                        cb.set_label(r"$|\langle %s | \mu \rangle |^2$" % \
                                 printStateStringLatex(n,l,j))
                    else:
                        cb.set_label(r"$( \Omega_\mu | \Omega )^2$")


        else:
            ## in GHz

            if not highlighState:
                self.ax.scatter(eFieldList/100.,y,\
                                s=1,color="k",picker=5) # in GHz
            else:
                cm = rvb
                cNorm  = matplotlib.colors.Normalize(vmin=0., vmax=1.)
                self.ax.scatter(eFieldList/100.,y,c=yState,\
                                s=5,norm=cNorm, cmap=cm,lw=0,picker=5)
                if not existingPlot:
                    cax = self.fig.add_axes([0.91, 0.1, 0.02, 0.8])
                    cb = matplotlib.colorbar.ColorbarBase(cax, \
                                                          cmap=cm, norm=cNorm)
                    if (self.drivingFromState[0]<0.1):
                        cb.set_label(r"$|\langle %s | \mu \rangle |^2$" %\
                                  printStateStringLatex(n,l,j))
                    else:
                        cb.set_label(r"$(\Omega_\mu / \Omega )^2$")

        self.ax.set_xlabel("Electric field (V/cm)")


        if (units==1):
            ## in cm^{-1}
            uppery = self.atom.getEnergy(n,l,j)*C_e/C_h*1e-9*0.03336+10
            lowery = self.atom.getEnergy(n,l,j)*C_e/C_h*1e-9*0.03336-10
            self.ax.set_ylabel("State energy, $E/(h c)$ (cm$^{-1}$)")
        else:
            ## in GHz
            uppery = self.atom.getEnergy(n,l,j)*C_e/C_h*1e-9+5
            lowery = self.atom.getEnergy(n,l,j)*C_e/C_h*1e-9-5
            self.ax.set_ylabel(r"State energy, $E/h$ (GHz)")


        self.ax.set_ylim(lowery,uppery)
        ##
        self.ax.set_xlim(min(eFieldList)/100.,max(eFieldList)/100.)
        return 0

    def savePlot(self,filename="StarkMap.pdf"):
        """
            Saves plot made by :obj:`plotLevelDiagram`

            Args:
                filename (:obj:`str`, optional): file location where the plot
                    should be saved
        """
        if (self.fig != 0):
            self.fig.savefig(filename,bbox_inches='tight')
        else:
            print("Error while saving a plot: nothing is plotted yet")
        return 0

    def showPlot(self, interactive = True):
        """
            Shows plot made by :obj:`plotLevelDiagram`
        """
        if (self.fig != 0):
            if interactive:
                if self.addToExistingPlot:
                    print("NOTE: Interactive plotting doesn't work with"
                          " addToExistingPlot option set to True"
                          "\nPlease turn off this option in plotLevelDiagram.\n")
                else:
                    self.ax.set_title("Click on state to see state composition")
                    self.clickedPoint = 0
                    self.fig.canvas.draw()
                    self.fig.canvas.mpl_connect('pick_event', self._onPick)
            plt.show()
        else:
            print("Error while showing a plot: nothing is plotted yet")
        return 0

    def _onPick(self,event):
        if isinstance(event.artist, matplotlib.collections.PathCollection):
            if (self.units==1):
                scaleFactor = 0.03336
            else:
                scaleFactor = 1.0

            x = event.mouseevent.xdata*100.
            y = event.mouseevent.ydata/scaleFactor

            i = np.searchsorted(self.eFieldList,x)
            if i == len(self.eFieldList):
                i -= 1
            if ((i>0) and (abs(self.eFieldList[i-1]-x)<abs(self.eFieldList[i]-x))):
                i -=1

            j = 0
            for jj in xrange(len(self.y[i])):
                if (abs(self.y[i][jj]-y) < abs(self.y[i][j]-y)):
                    j = jj

            # now choose the most higlighted state in this area
            distance = abs(self.y[i][j]-y)*1.5
            for jj in xrange(len(self.y[i])):
                if (abs(self.y[i][jj]-y) < distance and \
                    (abs(self.highlight[i][jj])>abs(self.highlight[i][j]))):
                    j = jj

            if (self.clickedPoint!=0):
                self.clickedPoint.remove()

            self.clickedPoint, = self.ax.plot([self.eFieldList[i]/100.],\
                                               [self.y[i][j]*scaleFactor],"bs",\
                                                 linewidth=0,zorder=3)

            self.ax.set_title(("[%s] = " % self.atom.elementName)+\
                              self._stateComposition(self.composition[i][j])+\
                             ("   Colourbar value = %.2f"% self.highlight[i][j]),
                             fontsize=11)

            event.canvas.draw()

    def _stateComposition(self,stateVector):
        i = 0
        totalContribution = 0
        value = "$"
        while (i<len(stateVector)) and (totalContribution<0.95):
            if (i!=0 and stateVector[i][0]>0):
                value+= "+"
            value = value+ ("%.2f" % stateVector[i][0])+\
                    self._addState(*self.basisStates[stateVector[i][1]])
            totalContribution += abs(stateVector[i][0])**2
            i += 1

        if totalContribution<0.999:
            value+="+\\ldots"
        return value+"$"


    def _stateComposition2(self,stateVector,upTo=4):
        contribution = np.absolute(stateVector)
        order = np.argsort(contribution,kind='heapsort')
        index = -1
        totalContribution = 0
        mainStates = []  #[state Value, state index]
        while (index>-upTo) and (totalContribution<0.95):
            i = order[index]
            mainStates.append([stateVector[i],i])
            totalContribution += contribution[i]**2
            index -= 1
        return mainStates

    def _addState(self,n1,l1,j1,mj1):
        return "|%s m_j=%d/2\\rangle" %\
             (printStateStringLatex(n1, l1, j1),int(2*mj1))

    def getPolarizability(self, maxField=1.e10, showPlot = False,\
                           debugOutput = False, minStateContribution=0.0):
        """
            Returns the polarizability of the state (set during the
            initalization process)

            Args:
                maxField (:obj:`float`, optional): maximum field (in V/m) to be
                    used for fitting the polarizability. By default, max field
                    is very large, so it will use eigenvalues calculated in the
                    whole range.
                showPlot (:obj:`bool`, optional): shows plot of calculated
                    eigenValues of the given state (dots), and the fit (solid
                    line) for extracting polarizability
                debugOutput (:obj:`bool`, optional): if True prints additional
                    information usefull for debuging. Set to false by default.


            Returns:
                float: scalar polarizability in units of MHz cm :math:`^2` / V \
                :math:`^2`
        """
        if (self.drivingFromState[0]!=0):
            raise Exception("Program can only find Polarizability of the original "+\
            "state if you highlight original state. You can do so by NOT "+\
            "specifying drivingFromState in diagonalize function.")


        eFieldList = self.eFieldList
        yState = self.highlight
        y = self.y

        originalState = self.basisStates[self.indexOfCoupledState]
        n = originalState[0]
        l = originalState[1]
        j = originalState[2]
        energyOfOriginalState = self.atom.getEnergy(n,l,j)*C_e/C_h*1e-9 # in  GHz

        if debugOutput:
            print("finding original state for each electric field value")

        stopFitIndex = 0
        while stopFitIndex<len(eFieldList)-1 and \
            eFieldList[stopFitIndex]<maxField:
            stopFitIndex += 1

        xOriginalState = []
        yOriginalState = []

        for ii in xrange(stopFitIndex):

            maxPortion = 0.
            yval = 0.
            jj=0
            for jj in xrange(len(y[ii])):
                if yState[ii][jj]>maxPortion:
                    maxPortion = yState[ii][jj]
                    yval = y[ii][jj]
            # measure state energy relative to the original state
            if (minStateContribution<maxPortion):
                xOriginalState.append(eFieldList[ii])
                yOriginalState.append(yval-energyOfOriginalState)


        xOriginalState = np.array(xOriginalState)/100. # converts to V/cm
        yOriginalState = np.array(yOriginalState)   # in GHz


        ## in GHz
        uppery = 5.0
        lowery = -5.0


        if debugOutput:
            print("found ",len(xOriginalState))
        if showPlot:
            self.fig, self.ax = plt.subplots(1, 1,figsize=(6.5, 3))
            self.ax.scatter(xOriginalState,yOriginalState,s=2,color="k")

            self.ax.set_xlabel("E field (V/cm)")

            self.ax.set_ylim(lowery,uppery)
            self.ax.set_ylabel(r"Energy/$h$ (GHz)")
            self.ax.set_xlim(xOriginalState[0],\
                                xOriginalState[-1])


        def polarizabilityFit(eField,offset,alpha):
            return offset-0.5*alpha*eField**2

        try:
            popt,pcov = curve_fit(polarizabilityFit,\
                              xOriginalState,\
                              yOriginalState,\
                              [0,0])
        except:
            print("\nERROR: fitting energy levels for extracting polarizability\
                    of the state failed. Please check the range of electric \
                    fields where you are trying to fit polarizability and ensure\
                    that there is only one state with continuous energy change\
                    that has dominant contribution of the initial state.\n\n")
            return 0

        if debugOutput:
            print("Scalar polarizability = ",popt[1]*1.e3," MHz cm^2 / V^2 ")

        y_fit = []
        for val in xOriginalState:
            y_fit.append(polarizabilityFit(val,popt[0],popt[1]))
        y_fit = np.array(y_fit)

        if showPlot:
            self.ax.plot(xOriginalState,y_fit,"r--")
            self.ax.legend(("fitted model function","calculated energy level"),\
                      loc=1,fontsize=10)
            self.ax.set_ylim(min(yOriginalState),max(yOriginalState))
            self.ax.grid()

            plt.show()

        self.fitX = xOriginalState
        self.fitY = yOriginalState
        self.fittedCurveY = y_fit

        return popt[1]*1.e3 # returned value is in  MHz cm^2 / V^2



# ================= Level plots, decays, cascades etc =======================

class LevelPlot:
    """
        Single atom level plots and decays

        For an example see `Rydberg energy levels example snippet`_.

        .. _`Rydberg energy levels example snippet`:
            ./Rydberg_atoms_a_primer.html#Rydberg-Atom-Energy-Levels

        Args:
            atom (:obj:`AlkaliAtom`): ={ :obj:`alkali_atom_data.Lithium6`,
                :obj:`alkali_atom_data.Lithium7`,
                :obj:`alkali_atom_data.Sodium`,
                :obj:`alkali_atom_data.Potassium39`,
                :obj:`alkali_atom_data.Potassium40`,
                :obj:`alkali_atom_data.Potassium41`,
                :obj:`alkali_atom_data.Rubidium85`,
                :obj:`alkali_atom_data.Rubidium87`,
                :obj:`alkali_atom_data.Caesium` }
                Alkali atom type whose levels we
                want to examine
    """



    def __init__(self,atomType ):
        self.atom = atomType
        self.nFrom = 0
        self.nTo = 0
        self.lFrom = 0
        self.lTo = 0

        self.listX = [] # list of l
        self.listY = [] # list of energies
        self.levelLabel = []

        self.fig = 0
        self.ax = 0
        self.width =0.2
        self.state1=[0,0,0]
        self.state2 =[0,-1,0]
        self.transitionMatrix = []
        self.populations = []
        self.transitionMatrixWavelength3 = []

        # characterization of the graph
        self.spectraX = []
        self.spectraY = []
        self.spectraLine = []


    def makeLevels(self,nFrom,nTo,lFrom,lTo):
        """
            Constructs energy level diagram in a given range

            Args:
                nFrom (int): minimal principal quantum number of the
                    states we are interested in
                nTo (int): maximal principal quantum number of the
                    states we are interested in
                lFrom (int): minimal orbital angular momentum
                    of the states we are interested in
                lTo (int): maximal orbital angular momentum
                    of the states we are interested in
        """
        #save local copy of the space restrictions
        self.nFrom = nFrom
        self.nTo = nTo
        self.lFrom = lFrom
        self.lTo = lTo

        # find all the levels within this space restrictions
        nFrom = max(nFrom,self.atom.groundStateN)
        while nFrom<=nTo:
            l = lFrom
            while l<=min(lTo,4,nFrom-1):
                if (l>0.5):
                    self.listX.append(l)
                    self.listY.append(self.atom.getEnergy(nFrom,l,l-0.5))
                    self.levelLabel.append([nFrom, l, l-0.5])
                self.listX.append(l)
                self.listY.append(self.atom.getEnergy(nFrom,l,l+0.5))
                self.levelLabel.append([nFrom, l, l+0.5])
                l = l+1
            nFrom += 1
        # if user requested principal quantum nuber below the
        # ground state principal quantum number
        # add those L states that are higher in energy then the ground state
        for state in self.atom.extraLevels:
            if state[1]<=lTo and state[0]>=self.nFrom:
                self.listX.append(state[1])
                self.listY.append(self.atom.getEnergy(state[0],state[1],state[2]))
                self.levelLabel.append(state)

    def makeTransitionMatrix(self,environmentTemperature = 0.0,printDecays=True):
        self.transitionMatrix =[]

        for i in xrange(len(self.levelLabel)):
            state1 = self.levelLabel[i]
            transitionVector = []

            # decay of the stay
            decay = 0.0

            for state2 in self.levelLabel:
                dipoleAllowed = (abs(state1[1]-state2[1])==1)and\
                                (abs(state1[2]-state2[2])<=1.01)
                if (dipoleAllowed):
                    # decay to this state
                    rate = self.atom.getTransitionRate(state2[0],state2[1],state2[2],\
                                                    state1[0],state1[1],state1[2],\
                                                    temperature=environmentTemperature)


                    transitionVector.append(rate)

                    # decay from this state
                    rate = self.atom.getTransitionRate(state1[0],state1[1],state1[2],\
                                                    state2[0],state2[1],state2[2],\
                                                    temperature=environmentTemperature)

                    decay = decay-rate
                else:
                    transitionVector.append(0.0)

            transitionVector[i] = decay
            if printDecays:
                print("Decay time of ")
                printState(state1[0], state1[1], state1[2])
                if decay < -1e-20:
                    print("\t is\t",-1.e9/decay," ns")
            self.transitionMatrix.append(transitionVector)

        np.array(self.transitionMatrix)

        self.transitionMatrix = np.transpose(self.transitionMatrix)

    def drawSpectra(self):
        self.fig, self.ax = plt.subplots(1, 1,figsize=(16, 5))

        lineWavelength = []
        lineStrength = []
        lineName = []
        i = 0
        while i<len(self.levelLabel):
            j = 0
            while j<len(self.levelLabel):
                if (i!=j):
                    wavelength = self.atom.getTransitionWavelength(\
                                     self.levelLabel[i][0],\
                                     self.levelLabel[i][1],self.levelLabel[i][2],
                                    self.levelLabel[j][0],\
                                    self.levelLabel[j][1],self.levelLabel[j][2])

                    intensity = self.atom.getTransitionRate(self.levelLabel[i][0],\
                                     self.levelLabel[i][1],self.levelLabel[i][2],\
                                     self.levelLabel[j][0],\
                                     self.levelLabel[j][1],self.levelLabel[j][2])

                    lineWavelength.append(abs(wavelength)*1.e9)
                    lineStrength.append(abs(intensity))
                    lineName.append(printStateString(self.levelLabel[i][0],\
                                                         self.levelLabel[i][1],\
                                                         self.levelLabel[i][2])+\
                                        " -> "+
                                        printStateString(self.levelLabel[j][0],\
                                                         self.levelLabel[j][1],\
                                                         self.levelLabel[j][2]))

                j = j+1
            i = i+1

        self.spectraX = np.copy(lineWavelength)
        self.spectraY = np.copy(lineStrength)
        self.spectraLine = np.copy(lineName)

    def drawSpectraConvoluted(self,lowerWavelength, higherWavelength,points,gamma):
        wavelengths = linspace(lowerWavelength,higherWavelength,points)
        spectra = np.zeros(points)
        i = 0
        while i<len(wavelengths):
            value = 0
            j = 0
            while j<len(self.spectraX):
                value = value + self.spectraY[j]*gamma/\
                                ((self.spectraX[j]-wavelengths[i])**2+gamma**2)
                j = j+1
            spectra[i] = value
            i = i+1
        self.ax.plot(wavelengths,spectra,"g-")

    def showSpectra(self,saveInFile="",showTransitionPoints=True):
        if showTransitionPoints:
            self.ax.plot(self.spectraX,self.spectraY,"ro",picker=5)
        self.ax.set_xlabel("Wavelength (nm)")
        self.ax.set_ylabel("Intensity (arb.un)")
        self.fig.subplots_adjust(right=0.95,left=0.1)
        #self.ax.set_xlim(300,600)
        self.fig.canvas.mpl_connect('pick_event', self.onpick3)
        if (saveInFile != ""):
            self.fig.savefig(saveInFile)
        plt.show()


    def drawLevels(self):
        """
            Draws a level diagram plot
        """
        self.fig, self.ax = plt.subplots(1, 1,figsize=(9.0, 11.5))

        i = 0
        while i<len(self.listX):
            self.ax.plot([self.listX[i]-self.width,self.listX[i]+self.width], \
                         [self.listY[i],self.listY[i]],"b-",picker=4)
            if (i<len(self.populations) and (self.populations[i]>1e-3)):
                self.ax.plot([self.listX[i]],[self.listY[i]],"ro",alpha=self.populations[i])

            i = i+1


    def showPlot(self):
        """
            Shows a level diagram plot
        """
        self.ax.set_ylabel("Energy (eV)")
        self.ax.set_xlim(-0.5+self.lFrom,self.lTo+0.5)

        # X AXIS
        majorLocator   = MultipleLocator(1)

        self.ax.xaxis.set_major_locator(majorLocator)
        tickNames = [" "]
        for l in xrange(self.lFrom,self.lTo+1):
            tickNames.append(printStateLetter(l))
        tickNum = len(self.ax.get_xticklabels())

        self.fig.canvas.draw()
        self.ax.set_xticklabels(tickNames)
        self.fig.canvas.mpl_connect('pick_event', self.onpick2)
        plt.show()

    def findState(self,x,y):
        distance = 100000000.0
        state=[0,0,0]
        i = 0
        while i<len(self.listX):
            dx = self.listX[i]-x
            dy = self.listY[i]-y
            dist = sqrt(dx*dx+dy*dy)
            if (dist<distance):
                distance = dist
                state = self.levelLabel[i]
            i = i+1
        return state

    def findStateNo(self,state):
        # returns no of the given state in the basis
        i = 0
        while i<len(self.levelLabel):
            if (self.levelLabel[i][0] == state[0])and\
                (self.levelLabel[i][1] == state[1])and\
                (abs(self.levelLabel[i][2] - state[2])<0.01):
                return i
            i = i+1

        print("Error: requested state ")
        print(state)
        print("could not be found!")
        return -1

    def findLine(self,x,y):
        distance = 1.e19
        line=""
        i = 0
        while i<len(self.spectraLine):
            dx = self.spectraX[i]-x
            dy = self.spectraY[i]-y
            dist = sqrt(dx*dx+dy*dy)
            if (dist<distance):
                distance = dist
                line = self.spectraLine[i]
            i = i+1
        return line

    def onpick2(self,event):
        if isinstance(event.artist, matplotlib.lines.Line2D):
            thisline = event.artist
            xdata = thisline.get_xdata()
            ydata = thisline.get_ydata()

            state = self.findState((xdata[0]+xdata[0])/2., ydata[0])
            if (self.state1[0]==0 or (state[1]== self.state2[1])):
                self.state1 = state
                self.ax.set_title(printStateString(state[0],state[1],state[2])+" -> ")
                self.state2=[-1,-1,-1]
            else:
                title = ""
                if (state[1] != self.state1[1]) and (state[1]!= self.state2[1]):
                    title = printStateString(self.state1[0],\
                                             self.state1[1],\
                                             self.state1[2])+\
                            " -> "+\
                            printStateString(state[0],state[1],state[2])+" "
                    title = title+(" %.2f nm (%.3f GHz)" % \
                                   (self.atom.getTransitionWavelength(self.state1[0],\
                                                                      self.state1[1],\
                                                                      self.state1[2],\
                                                                      state[0],state[1],\
                                                                      state[2])*1e9,\
                                    self.atom.getTransitionFrequency(self.state1[0],\
                                                                     self.state1[1],\
                                                                     self.state1[2],\
                                                                     state[0],\
                                                                     state[1],\
                                                                     state[2])*1e-9))
                    self.ax.set_title(title)
                    self.state1=[0,0,0]

                self.state2[1] = state[1]
            event.canvas.draw()

    def onpick3(self,event):
        if isinstance(event.artist, Line2D):
            thisline = event.artist
            xdata = thisline.get_xdata()
            ydata = thisline.get_ydata()
            ind = event.ind
            print(ind[0])

            line = self.findLine(xdata[ind][0], ydata[ind][0])
            self.ax.set_title(line)
            event.canvas.draw()


def printState(n,l,j):
    """
        Prints state spectroscopic label for numeric :math:`n`,
        :math:`l`, :math:`s` label of the state

        Args:
            n (int): principal quantum number
            l (int): orbital angular momentum
            j (float): total angular momentum
    """

    print(n," ",printStateLetter(l),(" %.0d/2" % (j*2)))

def printStateString(n,l,j):
    """
        Returns state spectroscopic label for numeric :math:`n`,
        :math:`l`, :math:`s` label of the state

        Args:
            n (int): principal quantum number
            l (int): orbital angular momentum
            j (float): total angular momentum

        Returns:
            string: label for the state in standard spectroscopic notation
    """

    return str(n)+" "+printStateLetter(l)+(" %.0d/2" % (j*2))<|MERGE_RESOLUTION|>--- conflicted
+++ resolved
@@ -24,16 +24,9 @@
 from scipy.optimize import curve_fit
 
 # for matrices
-<<<<<<< HEAD
-#from numpy import zeros, savetxt, complex64,complex128
-from numpy.linalg import eigh #, eigvalsh,eig
-#from numpy.ma import conjugate
-#from numpy.lib.polynomial import real
-=======
 from numpy.linalg import eigh
 from numpy.ma import conjugate
 from numpy.lib.polynomial import real
->>>>>>> 56bf5a04
 
 #from scipy.sparse import lil_matrix,csr_matrix
 #from scipy.sparse.linalg import eigsh

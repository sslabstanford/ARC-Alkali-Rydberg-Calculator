# -*- coding: utf-8 -*-

"""
    Pair-state basis level diagram calculations

    Calculates Rydberg spaghetti of level diagrams, as well as pertubative C6
    and similar properties. It also allows calculation of Foster resonances
    tuned by DC electric fields.

    Example:
        Calculation of the Rydberg eigenstates in pair-state basis for Rubidium
        in the vicinity of the
        :math:`|60~S_{1/2}~m_j=1/2,~60~S_{1/2}~m_j=1/2\\rangle` state. Colour
        highlights coupling strength from state :math:`6~P_{1/2}~m_j=1/2` with
        :math:`\\pi` (:math:`q=0`) polarized light.
        eigenstates::

            from arc import *
            calc1 = PairStateInteractions(Rubidium(), 60, 0, 0.5, 60, 0, 0.5,0.5, 0.5)
            calc1.defineBasis( 0., 0., 4, 5,10e9)
            # optionally we can save now results of calculation for future use
            saveCalculation(calc1,"mycalculation.pkl")
            calculation1.diagonalize(linspace(1,10.0,30),250,progressOutput = True,drivingFromState=[6,1,0.5,0.5,0])
            calc1.plotLevelDiagram()
            calc1.ax.set_xlim(1,10)
            calc1.ax.set_ylim(-2,2)
            calc1.showPlot()

"""

from __future__ import division, print_function, absolute_import

from math import exp,sqrt
import matplotlib.pyplot as plt
import matplotlib as mpl
mpl.rcParams['xtick.minor.visible'] = True
mpl.rcParams['ytick.minor.visible'] = True
mpl.rcParams['xtick.major.size'] = 8
mpl.rcParams['ytick.major.size'] = 8
mpl.rcParams['xtick.minor.size'] = 4
mpl.rcParams['ytick.minor.size'] = 4
mpl.rcParams['xtick.direction'] = 'in'
mpl.rcParams['ytick.direction'] = 'in'
mpl.rcParams['xtick.top'] = True
mpl.rcParams['ytick.right'] = True
mpl.rcParams['font.family'] = 'serif'

import numpy as np
#import re
from .wigner import Wigner6j,CG,wignerDmatrix #,Wigner3j
from scipy.constants import physical_constants, pi #, epsilon_0, hbar
#from scipy.constants import k as C_k
#from scipy.constants import c as C_c
from scipy.constants import h as C_h
from scipy.constants import e as C_e
from scipy.optimize import curve_fit

# for matrices
<<<<<<< HEAD
from numpy import zeros #,savetxt, complex64,complex128
#from numpy.linalg import eigvalsh,eig,eigh
from numpy.ma import conjugate
from numpy.lib.polynomial import real
from scipy.sparse import csr_matrix #, lil_matrix
=======
from numpy.ma import conjugate
from numpy.lib.polynomial import real
from scipy.sparse import csr_matrix
>>>>>>> 56bf5a04
from scipy.sparse.linalg import eigsh
#from scipy.special.specfun import fcoef
#from scipy import floor
from scipy.special import factorial

#from .alkali_atom_functions import *
import arc.alkali_atom_functions as aaf
from .alkali_atom_functions import _atomLightAtomCoupling #, _EFieldCoupling
from .calculations_atom_single import StarkMap

from matplotlib.colors import LinearSegmentedColormap
import matplotlib

import datetime

import sys
if sys.version_info > (2,):
    xrange = range

import gzip
import os
import sqlite3

DPATH = os.path.join(os.path.expanduser('~'), '.arc-data')

class PairStateInteractions:
    """
        Calculates Rydberg level diagram (spaghetti) for the given pair state

        Initializes Rydberg level spaghetti calculation for the given atom in
        the vicinity of the given pair state. For details of calculation see
        Ref. [1]_. For a quick start point example see
        `interactions example snippet`_.

        .. _`interactions example snippet`:
            ./Rydberg_atoms_a_primer.html#Short-range-interactions

        Args:
            atom (:obj:`AlkaliAtom`): ={ :obj:`alkali_atom_data.Lithium6`,
                :obj:`alkali_atom_data.Lithium7`,
                :obj:`alkali_atom_data.Sodium`,
                :obj:`alkali_atom_data.Potassium39`,
                :obj:`alkali_atom_data.Potassium40`,
                :obj:`alkali_atom_data.Potassium41`,
                :obj:`alkali_atom_data.Rubidium85`,
                :obj:`alkali_atom_data.Rubidium87`,
                :obj:`alkali_atom_data.Caesium` }
                Select the alkali metal for energy level
                diagram calculation
            n (int): principal quantum number for the *first* atom
            l (int): orbital angular momentum for the *first* atom
            j (float): total angular momentum for the *first* atom
            nn (int): principal quantum number for the *second* atom
            ll (int): orbital angular momentum for the *second* atom
            jj (float): total angular momentum for the *second* atom
            m1 (float): projection of the total angular momentum on z-axis
                for the *first* atom
            m2 (float): projection of the total angular momentum on z-axis
                for the *second* atom
            interactionsUpTo (int): Optional. If set to 1, includes only
                dipole-dipole interactions. If set to 2 includes interactions
                up to quadrupole-quadrupole. Default value is 1.

        References:
            .. [1] T. G Walker, M. Saffman, PRA **77**, 032723 (2008)
                https://doi.org/10.1103/PhysRevA.77.032723

        Examples:
            **Advanced interfacing of pair-state interactions calculations
            (PairStateInteractions class).** This
            is an advanced example intended for building up extensions to the
            existing code. If you want to directly access the pair-state
            interaction matrix, constructed by :obj:`defineBasis`,
            you can assemble it easily from diagonal part
            (stored in :obj:`matDiagonal` ) and off-diagonal matrices whose
            spatial dependence is :math:`R^{-3},R^{-4},R^{-5}` stored in that
            order in :obj:`matR`. Basis states are stored in :obj:`basisStates` array.

            >>> from arc import *
            >>> calc = PairStateInteractions(Rubidium(), 60,0,0.5, 60,0,0.5, 0.5,0.5,interactionsUpTo = 1)
            >>> # theta=0, phi = 0, range of pqn, range of l, deltaE = 25e9
            >>> calc.defineBasis(0 ,0 , 5, 5, 25e9, progressOutput=True)
            >>> # now calc stores interaction matrix and relevant basis
            >>> # we can access this directly and generate interaction matrix
            >>> # at distance rval :
            >>> rval = 4  # in mum
            >>> matrix = calc.matDiagonal
            >>> rX = (rval*1.e-6)**3
            >>> for matRX in self.matR:
            >>>     matrix = matrix + matRX/rX
            >>>     rX *= (rval*1.e-6)
            >>> # matrix variable now holds full interaction matrix for
            >>> # interacting atoms at distance rval calculated in
            >>> # pair-state basis states can be accessed as
            >>> basisStates = calc.basisStates
    """

    dataFolder = DPATH

    # =============================== Methods ===============================

    def __init__(self,atom,n,l,j,nn,ll,jj,m1,m2,interactionsUpTo=1):
        # alkali atom type, principal quantum number, orbital angular momentum,
        #  total angular momentum projections of the angular momentum on z axis
        self.atom = atom  #: atom type
        self.n = n #: pair-state definition: principal quantum number of the first atom
        self.l = l #: pair-state definition: orbital angular momentum of the first atom
        self.j = j #: pair-state definition: total angular momentum of the first atom
        self.nn = nn #: pair-state definition: principal quantum number of the second atom
        self.ll = ll #: pair-state definition: orbital angular momentum of the second atom
        self.jj = jj #: pair-state definition: total angular momentum of the second atom
        self.m1 = m1 #: pair-state definition: projection of the total ang. momentum for the *first* atom
        self.m2 = m2 #: pair-state definition: projection of the total angular momentum for the *second* atom
        self.interactionsUpTo = interactionsUpTo
        """"
            Specifies up to which approximation we include in pair-state interactions.
            By default value is 1, corresponding to pair-state interactions up to
            dipole-dipole coupling. Value of 2 is also supported, corresponding
            to pair-state interactions up to quadrupole-quadrupole coupling.
        """

        # ====================== J basis (not resolving mj) ======================

        self.coupling = []
        """
            List of matrices defineing coupling strengths between the states in J basis (not
            resolving :math:`m_j` ). Basis is given by :obj:`channel`. Used as
            intermediary for full interaction matrix calculation by
            :obj:`defineBasis`.
        """
        self.channel = []
        """
            states relevant for calculation, defined in J basis (not resolving
            :math:`m_j`. Used as intermediary for full interaction matrix
            calculation by :obj:`defineBasis`.
        """

        # ======================= Full basis (resolving mj) =======================

        self.basisStates = []
        """
            List of pair-states for calculation. In the form
            [[n1,l1,j1,mj1,n2,l2,j2,mj2], ...].
            Each state is an array [n1,l1,j1,mj1,n2,l2,j2,mj2] corresponding to
            :math:`|n_1,l_1,j_1,m_{j1},n_2,l_2,j_2,m_{j2}\\rangle` state.
            Calculated by :obj:`defineBasis`.
        """
        self.matrixElement = []
        """
            `matrixElement[i]` gives index of state in :obj:`channel` basis (that
            doesn't resolve :obj:`m_j` states), for the given index `i` of the
            state in :obj:`basisStates`  ( :math:`m_j` resolving) basis.
        """

        # variuos parts of interaction matrix in pair-state basis
        self.matDiagonal = []
        """
            Part of interaction matrix in pair-state basis that doesn't depend
            on inter-atomic distance. E.g. diagonal elements of the interaction
            matrix, that describe energies of the pair states in unperturbed basis,
            will be stored here. Basis states are stored in :obj:`basisStates`.
            Calculated by :obj:`defineBasis`.
        """
        self.matR = []
        """
            Stores interaction matrices in pair-state basis
            that scale as :math:`1/R^3`, :math:`1/R^4` and :math:`1/R^5`
            with distance in  :obj:`matR[0]`, :obj:`matR[1]` and :obj:`matR[2]`
            respectively. These matrices correspond to dipole-dipole
            ( :math:`C_3`), dipole-quadrupole ( :math:`C_4`) and
            quadrupole-quadrupole ( :math:`C_5`) interactions
            coefficients. Basis states are stored in :obj:`basisStates`.
            Calculated by :obj:`defineBasis`.
        """
        self.originalPairStateIndex = 0
        """
            index of the original n,l,j,m1,nn,ll,jj,m2 pair-state in the
            :obj:`basisStates` basis.
        """

        self.matE = []
        self.matB_1 = []
        self.matB_2 = []

        # ====================== Eigen states and plotting ======================

        # finding perturbed energy levels
        self.r = []    # detuning scale
        self.y = []    # energy levels
        self.highlight = []

        # pointers towards figure
        self.fig = 0
        self.ax = 0

        # for normalization of the maximum coupling later
        self.maxCoupling = 0.

        self.drivingFromState = [0,0,0,0,0]  # n,l,j,mj, drive polarization q

        #sam = saved angular matrix metadata
        self.angularMatrixFile = "angularMatrix.npy"
        self.angularMatrixFile_meta = "angularMatrix_meta.npy"
        #self.sam = []
        self.savedAngularMatrix_matrix = []

        # intialize precalculated values for factorial term in __getAngularMatrix_M
        fcoef = lambda l1,l2,m: factorial(l1+l2)/(factorial(l1+m)*factorial(l1-m)*factorial(l2+m)*factorial(l2-m))**0.5
        x = self.interactionsUpTo
        self.fcp = np.zeros((x+1,x+1,2*x+1))
        for c1 in range(1,x+1):
            for c2 in range(1,x+1):
                for p in range(-min(c1,c2),min(c1,c2)+1):
                    self.fcp[c1,c2,p+x] = fcoef(c1,c2,p)

        self.conn = False
        self.c = False

    def __getAngularMatrix_M(self,l,j,ll,jj,l1,j1,l2,j2,atom):
        # did we already calculated this matrix?

        self.c.execute('''SELECT ind FROM pair_angularMatrix WHERE
             l1 = ? AND j1_x2 = ? AND
             l2 = ? AND j2_x2 = ? AND
             l3 = ? AND j3_x2 = ? AND
             l4 = ? AND j4_x2 = ?
             ''',(l,j*2,ll,jj*2,l1,j1*2,l2,j2*2))

        index = self.c.fetchone()
        if (index):
            return self.savedAngularMatrix_matrix[index[0]]

        # determine coupling
        dl = abs(l-l1)
        dj = abs(j-j1)
        c1 = 0
        if dl==1 and (dj<1.1):
            c1 = 1  # dipole coupling
        elif (dl==0 or dl==2 or dl==1):
            c1 = 2  # quadrupole coupling
        else:
            raise ValueError("error in __getAngularMatrix_M")
            exit()
        dl = abs(ll-l2)
        dj = abs(jj-j2)
        c2 = 0
        if dl==1 and (dj<1.1):
            c2 = 1  # dipole coupling
        elif (dl==0 or dl==2 or dl==1):
            c2 = 2  # quadrupole coupling
        else:
            raise ValueError("error in __getAngularMatrix_M")
            exit()


        am = np.zeros((int(round((2*j1+1)*(2*j2+1),0)),\
                       int(round((2*j+1)*(2*jj+1),0))),dtype=np.float64)

        if (c1 > self.interactionsUpTo) or (c2 > self.interactionsUpTo):
            return am

        j1range = np.linspace(-j1,j1,round(2*j1)+1)
        j2range = np.linspace(-j2,j2,round(2*j2)+1)
        jrange = np.linspace(-j,j,int(2*j)+1)
        jjrange = np.linspace(-jj,jj,int(2*jj)+1)

        for m1 in j1range:
            for m2 in j2range:
                # we have chosen the first index
                index1 = int(round(m1*(2.0*j2+1.0)+m2+(j1*(2.0*j2+1.0)+j2),0))
                for m in jrange:
                    for mm in jjrange:
                        # we have chosen the second index
                        index2 = int(round(m*(2.0*jj+1.0)+mm+(j*(2.0*jj+1.0)+jj),0))


                        # angular matrix element from Sa??mannshausen, Heiner, Merkt, Fr??d??ric, Deiglmayr, Johannes
                        # PRA 92: 032505 (2015)
                        elem = (-1.0)**(j+jj+1.0+l1+l2)*CG(l,0,c1,0,l1,0)*CG(ll,0,c2,0,l2,0)
                        elem = elem*sqrt((2.0*l+1.0)*(2.0*ll+1.0))*sqrt((2.0*j+1.0)*(2.0*jj+1.0))
                        elem = elem*Wigner6j(l, 0.5, j, j1, c1, l1)*Wigner6j(ll,0.5,jj,j2,c2,l2)

                        sumPol = 0.0  # sum over polarisations
                        limit = min(c1,c2)
                        
                        for p in xrange(-limit,limit+1):
                            sumPol = sumPol + \
                                     self.fcp[c1,c2,p + self.interactionsUpTo] * \
                                     CG(j,m,c1,p,j1,m1) *\
                                     CG(jj,mm,c2,-p,j2,m2)
                        am[index1,index2] = elem*sumPol

        index = len(self.savedAngularMatrix_matrix)

        self.c.execute(''' INSERT INTO pair_angularMatrix
                            VALUES (?,?, ?,?, ?,?, ?,?, ?)''',\
                       (l,j*2,ll,jj*2,l1,j1*2,l2,j2*2,index) )
        self.conn.commit()

        self.savedAngularMatrix_matrix.append(am)
        self.savedAngularMatrixChanged = True

        return am

    def __updateAngularMatrixElementsFile(self):
        if not (self.savedAngularMatrixChanged):
            return

        try:
            self.c.execute('''SELECT * FROM pair_angularMatrix ''')
            data = []
            for v in self.c.fetchall():
                data.append(v)

            data = np.array(data,dtype = np.float32)

            data[:,1] /= 2.  # 2 r j1 -> j1
            data[:,3] /= 2.  # 2 r j2 -> j2
            data[:,5] /= 2.  # 2 r j3 -> j3
            data[:,7] /= 2.  # 2 r j4 -> j4


            fileHandle = gzip.GzipFile(os.path.join(self.dataFolder,\
                                                    self.angularMatrixFile_meta), 'wb')
            np.save(fileHandle,data)
            fileHandle.close()
        except IOError:
            print("Error while updating angularMatrix \
                data meta (description) File "+self.angularMatrixFile_meta)

        try:
            fileHandle = gzip.GzipFile(os.path.join(self.dataFolder,\
                                                    self.angularMatrixFile),'wb')
            np.save(fileHandle,self.savedAngularMatrix_matrix)
            fileHandle.close()
        except IOError as e:
            print("Error while updating angularMatrix \
                    data File "+self.angularMatrixFile)
            print(e)

    def __loadAngularMatrixElementsFile(self):
        try:
            fileHandle =  gzip.GzipFile(os.path.join(self.dataFolder,\
                                                     self.angularMatrixFile_meta),'rb')
            data = np.load(fileHandle, encoding = 'latin1', allow_pickle=True)
            fileHandle.close()
        except :
            print("Note: No saved angular matrix metadata files to be loaded.")
            print(sys.exc_info())
            return

        data[:,1] *= 2  # j1 -> 2 r j1
        data[:,3] *= 2  # j2 -> 2 r j2
        data[:,5] *= 2  # j3 -> 2 r j3
        data[:,7] *= 2  # j4 -> 2 r j4

        data = np.array(np.rint(data),dtype=np.int)

        try:

            self.c.executemany('''INSERT INTO pair_angularMatrix
                (l1, j1_x2 ,
                 l2 , j2_x2 ,
                 l3, j3_x2,
                 l4 , j4_x2 ,
                 ind)
                      VALUES (?,?,?,?,?,?,?,?,?)''', data)

            self.conn.commit()

        except sqlite3.Error as e:
            print("Error while loading precalculated values into the database!")
            print(e)
            exit()
        if len(data)==0:
            print("error")
            return

        try:
            fileHandle =  gzip.GzipFile(os.path.join(self.dataFolder,
                                                    self.angularMatrixFile),'rb')
            self.savedAngularMatrix_matrix = np.load(fileHandle,
                                                     encoding = 'latin1',
                                                     allow_pickle=True).tolist()
            fileHandle.close()
        except :
            print("Note: No saved angular matrix files to be loaded.")
            print(sys.exc_info())


    def __isCoupled(self,n,l,j,nn,ll,jj,n1,l1,j1,n2,l2,j2,limit):
        if (abs(self.atom.getEnergyDefect2(n,l,j,nn,ll,jj,n1,l1,j1,n2,l2,j2))/C_h<limit) and\
                not (n==n1 and nn==n2 and l==l1 and ll==l2 and j==j1 and jj==j2) \
                and not ((abs(l1-l)!=1 and abs(j-0.5)<0.1 and abs(j1-0.5)<0.1) or
                         (abs(l2-ll)!=1 and abs(jj-0.5)<0.1 and abs(j2-0.5)<0.1)):
                            # determine coupling
                dl = abs(l-l1)
                dj = abs(j-j1)
                c1 = 0
                if dl==1 and (dj<1.1):
                    c1 = 1  # dipole coupling
                elif (dl==0 or dl==2 or dl==1)and (dj<2.1) and \
                    (2 <= self.interactionsUpTo):
                    c1 = 2  # quadrupole coupling
                else:
                    return False
                dl = abs(ll-l2)
                dj = abs(jj-j2)
                c2 = 0
                if dl==1 and (dj<1.1):
                    c2 = 1  # dipole coupling
                elif (dl==0 or dl==2 or dl==1) and (dj<2.1) and \
                    (2 <= self.interactionsUpTo):
                    c2 = 2  # quadrupole coupling
                else:
                    return False
                return c1+c2
        else:
            return False

    def __makeRawMatrix2(self,n,l,j,nn,ll,jj,k,lrange,limit,limitBasisToMj,\
                         progressOutput = False,debugOutput=False):
        # limit = limit in Hz on energy defect
        # k defines range of n' = [n-k, n+k]
        dimension = 0

        # which states/channels contribute significantly in the second order perturbation?
        states = []

        # original pairstate index
        opi = 0

        # this numbers are conserved if we use only dipole-dipole interactions
        Lmod2 = ((l+ll) % 2)

        l1start = l-1
        if l == 0: l1start=0

        l2start = ll-1
        if ll==0: l2start=0

        if debugOutput:
            print("\n ======= Relevant states =======\n")

        for n1 in xrange(max(n-k,1),n+k+1):
            for n2 in xrange(max(nn-k,1),nn+k+1):
                l1max = max(l+self.interactionsUpTo,lrange)+1
                l1max = min(l1max,n1-1)
                for l1 in xrange(l1start,l1max):
                    l2max = max(ll+self.interactionsUpTo,lrange)+1
                    l2max = min(l2max,n2-1)
                    for l2 in xrange(l2start,l2max):
                        j1 = l1-0.5
                        if l1 == 0:
                            j1 = 0.5
                        while j1 <= l1+0.5+0.1:
                            j2 = l2-0.5
                            if l2 == 0:
                                j2 = 0.5

                            while j2 <= l2+0.5+0.1:
                                ed = self.atom.getEnergyDefect2(n,l,j,\
                                                               nn,ll,jj,\
                                                               n1,l1,j1,\
                                                               n2,l2,j2)/C_h
                                if  (abs(ed)<limit  \
                                    and (not (self.interactionsUpTo==1) or\
                                         (Lmod2 == ((l1+l2)%2) ) )
                                    and ((not limitBasisToMj) or \
                                         (j1+j2+0.1>self.m1+self.m2) )
                                    and (n1 >= self.atom.groundStateN or
                                         [n1, l1, j1] in  self.atom.extraLevels)
                                    and (n2 >= self.atom.groundStateN or
                                         [n2, l2, j2] in self.atom.extraLevels)
                                    ):

                                    if debugOutput:
                                        pairState = "|"+aaf.printStateString(n1,l1,j1)+\
                                                ","+aaf.printStateString(n2,l2,j2)+">"
                                        print(pairState+("\t EnergyDefect = %.3f GHz" % (ed*1.e-9)))

                                    states.append([n1,l1,j1,n2,l2,j2])


                                    if (n==n1 and nn==n2 and l==l1 and\
                                         ll==l2 and j==j1 and jj==j2):
                                        opi = dimension

                                    dimension = dimension +1
                                j2 = j2+1.0
                            j1 = j1+1.0

        if debugOutput:
            print("\tMatrix dimension\t=\t",dimension)
#        m = np.zeros((dimension,dimension),dtype=np.float64)

        # mat_value, mat_row, mat_column for each sparce matrix describing
        # dipole-dipole, dipole-quadrupole (and quad-dipole) and quadrupole-quadrupole
        couplingMatConstructor = [ [[],[],[]] \
                                  for i in xrange(2*self.interactionsUpTo-1) ]

        # original pair-state (i.e. target pair state) Zeeman Shift
        opZeemanShift = (self.atom.getZeemanEnergyShift(
                              self.l, self.j, self.m1,
                              self.Bz) + \
                         self.atom.getZeemanEnergyShift(
                              self.ll, self.jj, self.m2,
                              self.Bz)) / C_h * 1.0e-9  # in GHz
        
        ## ultimately we need to also include the electric field here!
        ## still need to send in electric field and polarization to this function (makerawmatrix2)
        ## starkShift = 
            
        

        if debugOutput:
            print("\n ======= Coupling strengths (radial part only) =======\n")

        maxCoupling = "quadrupole-quadrupole"
        if (self.interactionsUpTo == 1):
            maxCoupling = "dipole-dipole"
        if debugOutput:
            print("Calculating coupling (up to ",maxCoupling,") between the pair states")

        for i in xrange(dimension):

            ed =  self.atom.getEnergyDefect2(states[opi][0],states[opi][1],states[opi][2],
                                          states[opi][3],states[opi][4],states[opi][5],
                                          states[i][0],states[i][1],states[i][2],
                                          states[i][3],states[i][4],states[i][5]) / C_h * 1.0e-9\
                 - opZeemanShift # - starkShift

            pairState1 = "|"+aaf.printStateString(states[i][0],states[i][1],states[i][2])+\
                        ","+aaf.printStateString(states[i][3],states[i][4],states[i][5])+">"

            states[i].append(ed)  # energy defect of given state

            for j in xrange(i+1,dimension):

                coupled = self.__isCoupled(states[i][0],states[i][1],states[i][2],
                                            states[i][3],states[i][4],states[i][5],
                                            states[j][0],states[j][1],states[j][2],
                                             states[j][3],states[j][4],states[j][5], limit)

                if (states[i][0]==24 and states[j][0]==18):
                    print("\n")
                    print(states[i])
                    print(states[j])
                    print(coupled)


                if coupled and (abs(states[i][0]-states[j][0])<=k and\
                                abs(states[i][3]-states[j][3])<=k ):
                    pairState2 = "|"+aaf.printStateString(states[j][0],states[j][1],states[j][2])+\
                                ","+aaf.printStateString(states[j][3],states[j][4],states[j][5])+">"
                    if debugOutput:
                        print(pairState1+" <---> "+pairState2)

                    couplingStregth = _atomLightAtomCoupling(states[i][0],states[i][1],states[i][2],
                                            states[i][3],states[i][4],states[i][5],
                                            states[j][0],states[j][1],states[j][2],
                                             states[j][3],states[j][4],states[j][5],self.atom)/C_h*1.0e-9

                    couplingMatConstructor[coupled-2][0].append(couplingStregth)
                    couplingMatConstructor[coupled-2][1].append(i)
                    couplingMatConstructor[coupled-2][2].append(j)

                    exponent = coupled+1
                    if debugOutput:
                        print(("\tcoupling (C_%d/R^%d) = %.5f" %
                            (exponent,exponent,couplingStregth*(1e6)**(exponent))),\
                            "/R^",exponent," GHz  (mu m)^",exponent,"\n")

        # coupling = [1,1] dipole-dipole, [2,1]  quadrupole dipole, [2,2] quadrupole quadrupole

        couplingMatArray = [csr_matrix((couplingMatConstructor[i][0], \
                                (couplingMatConstructor[i][1], couplingMatConstructor[i][2])),\
                                       shape=(dimension, dimension))\
                    for i in xrange(len(couplingMatConstructor))]
        return states, couplingMatArray


    def __initializeDatabaseForMemoization(self):
        # memoization of angular parts
        self.conn = sqlite3.connect(os.path.join(self.dataFolder,\
                                                 "precalculated_pair.db"))
        self.c = self.conn.cursor()


        ### ANGULAR PARTS
        self.c.execute('''DROP TABLE IF EXISTS pair_angularMatrix''')
        self.c.execute('''SELECT COUNT(*) FROM sqlite_master
                            WHERE type='table' AND name='pair_angularMatrix';''')
        if (self.c.fetchone()[0] == 0):
            # create table
            try:
                self.c.execute('''CREATE TABLE IF NOT EXISTS pair_angularMatrix
                 (l1 TINYINT UNSIGNED, j1_x2 TINYINT UNSIGNED,
                 l2 TINYINT UNSIGNED, j2_x2 TINYINT UNSIGNED,
                 l3 TINYINT UNSIGNED, j3_x2 TINYINT UNSIGNED,
                 l4 TINYINT UNSIGNED, j4_x2 TINYINT UNSIGNED,
                 ind INTEGER,
                 PRIMARY KEY (l1,j1_x2, l2,j2_x2, l3,j3_x2, l4,j4_x2)
                ) ''')
            except sqlite3.Error as e:
                print(e)
            self.conn.commit()
        self.__loadAngularMatrixElementsFile()
        self.savedAngularMatrixChanged = False

    def __closeDatabaseForMemoization(self):
        self.conn.commit()
        self.conn.close()
        self.conn = False
        self.c = False

    def getLeRoyRadius(self):
        """
            Returns Le Roy radius for initial pair-state.

            Le Roy radius [#leroy]_ is defined as
            :math:`2(\\langle r_1^2 \\rangle^{1/2} + \\langle r_2^2 \\rangle^{1/2})`,
            where :math:`r_1` and :math:`r_2` are electron coordinates for the
            first and the second atom in the initial pair-state.
            Below this radius, calculations are not valid since electron
            wavefunctions start to overlap.

            Returns:
                float: LeRoy radius measured in :math:`\\mu m`

            References:
                .. [#leroy] R.J. Le Roy, Can. J. Phys. **52**, 246 (1974)
                    http://www.nrcresearchpress.com/doi/abs/10.1139/p74-035
        """
        step = 0.001
        r1,psi1_r1 = self.atom.radialWavefunction(self.l,0.5,self.j,\
                                               self.atom.getEnergy(self.n, self.l, self.j)/27.211,\
                                               self.atom.alphaC**(1/3.0),\
                                               2.0*self.n*(self.n+15.0), step)

        sqrt_r1_on2 = np.trapz(np.multiply(np.multiply(psi1_r1,psi1_r1),\
                                               np.multiply(r1,r1)),\
                                     x = r1)

        r2,psi2_r2 = self.atom.radialWavefunction(self.ll,0.5,self.jj,\
                                               self.atom.getEnergy(self.nn, self.ll, self.jj)/27.211,\
                                               self.atom.alphaC**(1/3.0),\
                                               2.0*self.nn*(self.nn+15.0), step)

        sqrt_r2_on2 = np.trapz(np.multiply(np.multiply(psi2_r2,psi2_r2),\
                                               np.multiply(r2,r2)),\
                                     x = r2)



        return 2.*(sqrt(sqrt_r1_on2)+sqrt(sqrt_r2_on2))\
                *(physical_constants["Bohr radius"][0]*1.e6)

    def getC6perturbatively(self,theta,phi,nRange,energyDelta):
        """
            Calculates :math:`C_6` from second order perturbation theory.

            Calculates
            :math:`C_6=\\sum_{\\rm r',r''}|\\langle {\\rm r',r''}|V|\
            {\\rm r1,r2}\\rangle|^2/\\Delta_{\\rm r',r''}`, where
            :math:`\\Delta_{\\rm r',r''}\\equiv E({\\rm r',r''})-E({\\rm r1, r2})`

            This calculation is faster then full diagonalization, but it is valid
            only far from the so called spaghetti region that occurs when atoms
            are close to each other. In that region multiple levels are strongly
            coupled, and one needs to use full diagonalization. In region where
            perturbative calculation is correct, energy level shift can be
            obtained as :math:`V(R)=-C_6/R^6`

            See `perturbative C6 calculations example snippet`_.

            .. _`perturbative C6 calculations example snippet`:
                ./Rydberg_atoms_a_primer.html#Dispersion-Coefficients

            Args:
                theta (float): orientation of inter-atomic axis with respect
                    to quantization axis (:math:`z`) in Euler coordinates
                    (measured in units of radian)
                phi (float): orientation of inter-atomic axis with respect
                    to quantization axis (:math:`z`) in Euler coordinates
                    (measured in units of radian)
                nRange (int): how much below and above the given principal quantum number
                    of the pair state we should be looking
                energyDelta (float): what is maximum energy difference ( :math:`\\Delta E/h` in Hz)
                    between the original pair state and the other pair states that we are including in
                    calculation

            Returns:
                float: :math:`C_6` measured in :math:`\\text{GHz }\\mu\\text{m}^6`

            Example:
                If we want to quickly calculate :math:`C_6` for two Rubidium
                atoms in state :math:`62 D_{3/2} m_j=3/2`, positioned in space
                along the shared quantization axis::

                    from arc import *
                    calculation = PairStateInteractions(Rubidium(), 62, 2, 1.5, 62, 2, 1.5, 1.5, 1.5)
                    c6 = calculation.getC6perturbatively(0,0, 5, 25e9)
                    print "C_6 = %.0f GHz (mu m)^6" % c6

                Which returns::

                    C_6 = 767 GHz (mu m)^6

                Quick calculation of angular anisotropy of for Rubidium
                :math:`D_{2/5},m_j=5/2` states::

                    # Rb 60 D_{2/5}, mj=2.5 , 60 D_{2/5}, mj=2.5 pair state
                    calculation1 = PairStateInteractions(Rubidium(), 60, 2, 2.5, 60, 2, 2.5, 2.5, 2.5)
                    # list of atom orientations
                    thetaList = np.linspace(0,pi,30)
                    # do calculation of C6 pertubatively for all atom orientations
                    c6 = []
                    for theta in thetaList:
                        value = calculation1.getC6perturbatively(theta,0,5,25e9)
                        c6.append(value)
                        print ("theta = %.2f * pi \tC6 = %.2f GHz  mum^6" % (theta/pi,value))
                    # plot results
                    plot(thetaList/pi,c6,"b-")
                    title("Rb, pairstate  60 $D_{5/2},m_j = 5/2$, 60 $D_{5/2},m_j = 5/2$")
                    xlabel(r"$\Theta /\pi$")
                    ylabel(r"$C_6$ (GHz $\mu$m${}^6$")
                    show()

        """
        self.__initializeDatabaseForMemoization()

        # ========= START OF THE MAIN CODE ===========
        C6 = 0.

        # wigner D matrix allows calculations with arbitrary orientation of
        # the two atoms
        wgd = wignerDmatrix(theta,phi)
        # state that we are coupling
        statePart1 = aaf.singleAtomState(self.j, self.m1)
        statePart2 = aaf.singleAtomState(self.jj, self.m2)
        # rotate individual states
        dMatrix = wgd.get(self.j)
        statePart1 = dMatrix.dot(statePart1)

        dMatrix = wgd.get(self.jj)
        statePart2 = dMatrix.dot(statePart2)
        stateCom = aaf.compositeState(statePart1, statePart2)

        # any conservation?
        limitBasisToMj = False
        if theta<0.001:
            limitBasisToMj = True  # Mj will be conserved in calculations
        originalMj = self.m1+self.m2
        # this numbers are conserved if we use only dipole-dipole interactions
        Lmod2 = ((self.l+self.ll) % 2)

        # find nearby states

        lmin1 = self.l-1
        if lmin1 < -0.1:
            lmin1 = 1
        lmin2 = self.ll-1
        if lmin2 < -0.1:
            lmin2 = 1

        for n1 in xrange(max(self.n-nRange,1),self.n+nRange+1):
            for n2 in xrange(max(self.nn-nRange,1),self.nn+nRange+1):
                lmax1 = min(self.l + 2, n1)
                for l1 in xrange(lmin1, lmax1, 2):
                    lmax2 = min(self.ll + 2, n2)
                    for l2 in xrange(lmin2, lmax2, 2):
                        j1 = l1-0.5
                        if l1 == 0:
                            j1 = 0.5
                        while j1 <= l1+0.5+0.1:
                            j2 = l2-0.5
                            if l2 == 0:
                                j2 = 0.5

                            while j2 <= l2+0.5+0.1:
                                getEnergyDefect = self.atom.getEnergyDefect2(self.n,self.l,self.j,\
                                                                  self.nn,self.ll,self.jj,\
                                                                  n1,l1,j1,\
                                                                  n2,l2,j2)/C_h
                                if (abs(getEnergyDefect)<energyDelta
                                    and (not (self.interactionsUpTo==1) or
                                         (Lmod2 == ((l1+l2)%2) ))
                                    and (n1 >= self.atom.groundStateN or
                                         [n1, l1, j1] in  self.atom.extraLevels)
                                    and (n2 >= self.atom.groundStateN or
                                         [n2, l2, j2] in self.atom.extraLevels)
                                    ):
                                    getEnergyDefect = getEnergyDefect*1.0e-9 # GHz

                                    # calculate radial part
                                    couplingStregth = _atomLightAtomCoupling(self.n,self.l,self.j,
                                            self.nn,self.ll,self.jj,
                                            n1,l1,j1,
                                            n2,l2,j2,self.atom)*(1.0e-9*(1.e6)**3/C_h) # GHz / mum^3


#                                    pairState2 = "|"+aaf.printStateString(n1,l1,j1)+\
#                                        ","+aaf.printStateString(n2,l2,j2)+">"

                                    # include relevant mj and add contributions
                                    for m1c in np.linspace(j1,-j1,round(1+2*j1)):
                                        for m2c in np.linspace(j2,-j2,round(1+2*j2)):
                                            if ((not limitBasisToMj) or (abs(originalMj-m1c-m2c)==0) ):
                                                # find angular part
                                                statePart1 = aaf.singleAtomState(j1, m1c)
                                                statePart2 = aaf.singleAtomState(j2, m2c)
                                                # rotate individual states
                                                dMatrix = wgd.get(j1)
                                                statePart1 = dMatrix.dot(statePart1)
                                                dMatrix = wgd.get(j2)
                                                statePart2 = dMatrix.dot(statePart2)
                                                # composite state of two atoms
                                                stateCom2 = aaf.compositeState(statePart1, statePart2)

                                                d = self.__getAngularMatrix_M(self.l,self.j,
                                                                               self.ll,self.jj,
                                                                               l1,j1,
                                                                               l2,j2,
                                                                               self.atom)

                                                angularFactor = conjugate(stateCom2.T).dot(d.dot(stateCom))
                                                angularFactor = real(angularFactor[0,0])

                                                C6 += ((couplingStregth*angularFactor)**2/getEnergyDefect)

                                j2 = j2+1.0
                            j1 = j1+1.0


        # ========= END OF THE MAIN CODE ===========
        self.__closeDatabaseForMemoization()
        return C6


    def defineBasis(self,theta,phi,nRange,lrange,energyDelta,\
                         Bz=0, progressOutput=False,debugOutput=False,Ez = 0, forceNolimitMj = False):
        """
            Finds relevant states in the vicinity of the given pair-state

            Finds relevant pair-state basis and calculates interaction matrix.
            Pair-state basis is saved in :obj:`basisStates`.
            Interaction matrix is saved in parts depending on the scaling with
            distance. Diagonal elements :obj:`matDiagonal`, correponding to
            relative energy defects of the pair-states, don't change with
            interatomic separation. Off diagonal elements can depend
            on distance as :math:`R^{-3}, R^{-4}` or :math:`R^{-5}`, corresponding
            to dipole-dipole (:math:`C_3` ), dipole-qudrupole (:math:`C_4` ) and
            quadrupole-quadrupole coupling (:math:`C_5` ) respectively. These
            parts of the matrix are stored in :obj:`matR` in that order. I.e.
            :obj:`matR[0]` stores dipole-dipole coupling (:math:`\propto R^{-3}`),
            :obj:`matR[0]` stores dipole-quadrupole couplings etc.

            Args:
                theta (float):  relative orientation of the two atoms
                    (see figure on top of the page), range 0 to :math:`\pi`
                phi (float): relative orientation of the two atoms (see figure
                    on top of the page), range 0 to :math:`2\pi`
                nRange (int): how much below and above the given principal quantum number
                    of the pair state we should be looking?
                lrange (int): what is the maximum angular orbital momentum state that we are including
                    in calculation
                energyDelta (float): what is maximum energy difference ( :math:`\\Delta E/h` in Hz)
                    between the original pair state and the other pair states that we are including in
                    calculation
                Bz (float): optional, magnetic field directed along z-axis in
                    units of Tesla. Calculation will be correct only for weak
                    magnetic fields, where paramagnetic term is much stronger
                    then diamagnetic term. Diamagnetic term is neglected.
                progressOutput (bool): optional, False by default. If true, prints
                    information about the progress of the calculation.
                debugOutput (bool): optional, False by default. If true, similar
                    to progressOutput=True, this will print information about the
                    progress of calculations, but with more verbose output.
                    
            Args we added (NOTE: the electric field hasn't been fully implemented or tested yet):
                Ez: electric field along z-axis (can be later changed to be in any direction).
                    For now we'll set this up so it doesn't affect the basis, only the interaction matrices.
                forceNolimitMj: can use to force the program not to limit the basis to only accessible mj states.
                    This will make the calculation substantially slower, but can be used when we want the entire 
                    interaction matrix independent of the states picked for the pair state.

            See also:
                :obj:`alkali_atom_functions.saveCalculation` and
                :obj:`alkali_atom_functions.loadSavedCalculation` for information
                on saving intermediate results of calculation for later use.
        """

        self.__initializeDatabaseForMemoization()

        # save call parameters
        self.theta = theta; self.phi = phi; self.nRange = nRange;
        self.lrange = lrange; self.energyDelta = energyDelta
        self.Bz = Bz; self.Ez = Ez;

        # wignerDmatrix
        wgd = wignerDmatrix(theta,phi)

        limitBasisToMj = False
        if (theta<0.001 and not forceNolimitMj):
            limitBasisToMj = True  # Mj will be conserved in calculations

        originalMj = self.m1+self.m2

        self.channel, self.coupling= self.__makeRawMatrix2(
                                                    self.n,self.l,self.j,
                                                    self.nn,self.ll,self.jj,
                                                    nRange,lrange,energyDelta,
                                                    limitBasisToMj,
                                                    progressOutput=progressOutput,
                                                    debugOutput=debugOutput)

        self.atom.updateDipoleMatrixElementsFile()
        # generate all the states (with mj principal quantum number)

        # opi = original pairstate index
        opi = 0

        # NEW FOR SPACE MATRIX
        self.index = np.zeros(len(self.channel)+1,dtype=np.int16)

        for i in xrange(len(self.channel)):
            self.index[i] = len(self.basisStates)

            stateCoupled=self.channel[i]

            for m1c in np.linspace(stateCoupled[2],-stateCoupled[2],\
                                   round(1+2*stateCoupled[2])):
                for m2c in np.linspace(stateCoupled[5],-stateCoupled[5],\
                                       round(1+2*stateCoupled[5])):
                    if ((not limitBasisToMj) or (abs(originalMj-m1c-m2c)==0) ):
                        self.basisStates.append([stateCoupled[0],stateCoupled[1],stateCoupled[2],m1c,
                                        stateCoupled[3],stateCoupled[4],stateCoupled[5],m2c])
                        self.matrixElement.append(i)

                        if (abs(stateCoupled[0]-self.n)<0.1 and \
                            abs(stateCoupled[1]-self.l)<0.1 and \
                            abs(stateCoupled[2]-self.j)<0.1 and \
                            abs(m1c-self.m1)<0.1 and \
                            abs(stateCoupled[3]-self.nn)<0.1 and \
                            abs(stateCoupled[4]-self.ll)<0.1 and \
                            abs(stateCoupled[5]-self.jj)<0.1 and \
                            abs(m2c-self.m2)<0.1):
                            opi = len(self.basisStates)-1
            if (self.index[i] == len(self.basisStates)):
                print(stateCoupled)
        self.index[-1] = len(self.basisStates)

        if progressOutput or debugOutput:
            print("\nCalculating Hamiltonian matrix...\n")

        dimension = len(self.basisStates)
        if progressOutput or debugOutput:
            print("\n\tmatrix (dimension ",dimension,")\n")

        # INITIALIZING MATICES
        # all (sparce) matrices will be saved in csr format
        # value, row, column
        matDiagonalConstructor = [[],[],[]]

        matRConstructor = [ [[],[],[]] \
                           for i in xrange(self.interactionsUpTo*2-1) ]

        matRIndex = 0
        for c in self.coupling:
            progress = 0.
            for ii in xrange(len(self.channel)):
                if progressOutput:
                    dim  = len(self.channel)
                    progress += ((dim-ii)*2-1)
                    sys.stdout.write( "\rMatrix R%d %.1f %% (state %d of %d)"%\
                                      (matRIndex+3,float(progress)/float(dim**2)*100.,\
                                                   ii+1,len(self.channel)))
                    sys.stdout.flush()

                ed = self.channel[ii][6]

                # solves problems with exactly degenerate basisStates
                degeneracyOffset = 0.00000001

                i = self.index[ii]
                dMatrix1 = wgd.get(self.basisStates[i][2])
                dMatrix2 = wgd.get(self.basisStates[i][6])

                for i in xrange(self.index[ii],self.index[ii+1]):
                    statePart1 = aaf.singleAtomState(self.basisStates[i][2], self.basisStates[i][3])
                    statePart2 = aaf.singleAtomState(self.basisStates[i][6], self.basisStates[i][7])
                    # rotate individual states

                    statePart1 = dMatrix1.dot(statePart1)
                    statePart2 = dMatrix2.dot(statePart2)

                    stateCom = aaf.compositeState(statePart1, statePart2)

                    if (matRIndex==0):
                        zeemanShift = (self.atom.getZeemanEnergyShift(
                                           self.basisStates[i][1],
                                           self.basisStates[i][2],
                                           self.basisStates[i][3],
                                           self.Bz) + \
                                       self.atom.getZeemanEnergyShift(
                                           self.basisStates[i][5],
                                           self.basisStates[i][6],
                                           self.basisStates[i][7],
                                           self.Bz)) / C_h * 1.0e-9   # in GHz
                        
#                        ## testing out adding in an eletric field dependence (in the z direction)
#                        ## first calculating the polarizability from second order perturbation theory - not sure if this works correctly
#                        ## maybe I could replace this and do it in the for loops above???
#                        def getPolFromSecondOrderPertTheory(n0,l0,j0,mj0,q=0):
#                            nRange = np.concatenate((np.arange(n0-self.nrange,n0,1),np.arange(n0+1,n0+self.nrange,1)))
#                            pertTheorySum = 0
#                            for n1 in nRange: 
#                                for l1 in [l0-1,l0,l0+1]:
#                                    for j1 in [l1-0.5,l1+0.5]:
#                                        if((j1 != 0 or j0 != 0) and j1 >=0 and np.abs(mj0+q) <= j1):
#                                            dipMatElem = self.atom.getDipoleMatrixElement(n0,l0,j0,mj0,n1,l1,j1,mj0+q,q)
#                                            dipMatElemSI = dipMatElem*C_e*physical_constants["Bohr radius"][0]
#                                            energyDifference = (self.atom.getEnergy(n0,l0,j0)- self.atom.getEnergy(n1,l1,j1))*C_e
#                                            pertTheorySum += (dipMatElemSI)**2/energyDifference
#                            return(2*pertTheorySum/(10**2*(C_h/2*np.pi)))
#                        
#                        ## then using that to calculate energy shift    
#                        starkShift = -0.5*(getPolFromSecondOrderPertTheory(self.basisStates[i][0],self.basisStates[i][1],
#                                           self.basisStates[i][2],self.basisStates[i][3]) +\
#                                           getPolFromSecondOrderPertTheory(self.basisStates[i][4],self.basisStates[i][5],
#                                           self.basisStates[i][6],self.basisStates[i][7]))*self.Ez**2

                        
                        matDiagonalConstructor[0].append(ed + zeemanShift + # starkShift +
                                                         degeneracyOffset)
                        degeneracyOffset +=  0.00000001
                        matDiagonalConstructor[1].append(i)
                        matDiagonalConstructor[2].append(i)

                    for dataIndex in xrange(c.indptr[ii],c.indptr[ii+1]):

                        jj = c.indices[dataIndex]
                        radialPart = c.data[dataIndex]

                        j = self.index[jj]
                        dMatrix3 = wgd.get(self.basisStates[j][2])
                        dMatrix4 = wgd.get(self.basisStates[j][6])

                        if (self.index[jj]!=self.index[jj+1]):
                            d = self.__getAngularMatrix_M(self.basisStates[i][1],self.basisStates[i][2],
                                                        self.basisStates[i][5],self.basisStates[i][6],
                                                        self.basisStates[j][1],self.basisStates[j][2],
                                                        self.basisStates[j][5],self.basisStates[j][6],
                                                        self.atom)
                            secondPart = d.dot(stateCom)
                        else:
                            print(" - - - ",self.channel[jj])


                        for j in xrange(self.index[jj],self.index[jj+1]):
                            statePart1 = aaf.singleAtomState(self.basisStates[j][2], self.basisStates[j][3])
                            statePart2 = aaf.singleAtomState(self.basisStates[j][6], self.basisStates[j][7])
                            # rotate individual states

                            statePart1 = dMatrix3.dot(statePart1)
                            statePart2 = dMatrix4.dot(statePart2)
                            # composite state of two atoms
                            stateCom2 = aaf.compositeState(statePart1, statePart2)

                            angularFactor = conjugate(stateCom2.T).dot(secondPart)
                            angularFactor = real(angularFactor[0,0])

                            if (abs(angularFactor)>1.e-5):
                                matRConstructor[matRIndex][0].append(radialPart*angularFactor)
                                matRConstructor[matRIndex][1].append(i)
                                matRConstructor[matRIndex][2].append(j)

                                matRConstructor[matRIndex][0].append(radialPart*angularFactor)
                                matRConstructor[matRIndex][1].append(j)
                                matRConstructor[matRIndex][2].append(i)
            matRIndex += 1
            if progressOutput or debugOutput:
                print("\n")

        self.matDiagonal = csr_matrix((matDiagonalConstructor[0], \
                                    (matDiagonalConstructor[1], matDiagonalConstructor[2])),
                                       shape=(dimension, dimension))


        self.matR = [csr_matrix((matRConstructor[i][0], \
                                 (matRConstructor[i][1], matRConstructor[i][2])),
                                shape=(dimension, dimension))
                     for i in xrange(self.interactionsUpTo*2-1)
                     ]


        self.originalPairStateIndex = opi

        self.__updateAngularMatrixElementsFile()
        self.__closeDatabaseForMemoization()


    def diagonalize(self,rangeR,noOfEigenvectors,
                         drivingFromState = [0,0,0,0,0],
                         eigenstateDetuning = 0.,
                         sortEigenvectors = False,
                         progressOutput = False,
                         debugOutput = False):
        """
            Finds eigenstates in atom pair basis.

            ARPACK ( :obj:`scipy.sparse.linalg.eigsh`) calculation of the
            `noOfEigenvectors` eigenvectors closest to the original state. If
            `drivingFromState` is specified as `[n,l,j,mj,q]` coupling between
            the pair-states and the situation where one of the atoms in the pair
            state basis is in :math:`|n,l,j,m_j\\rangle` state due to driving
            with a laser field that drives :math:`q` transition (+1,0,-1 for
            :math:`\\sigma^-`, :math:`\pi` and :math:`\\sigma^+` transitions
            respectively)  is calculated and marked by the colourmaping these
            values on the obtained eigenvectors.

            Args:
                rangeR ( :obj:`array`): Array of values for distance between the
                    atoms (in :math:`\mu` m) for which we want to calculate
                    eigenstates.
                noOfEigenvectors (int): number of eigen vectors closest to the
                    energy of the original (unperturbed) pair state. Has to be
                    smaller then the total number of states.
                eigenstateDetuning (float, optional): Default is 0. This
                    specifies detuning from the initial pair-state (in Hz) around which we want to find `noOfEigenvectors` eigenvectors.
                    This is useful when looking only for couple of off-resonant features.
                drivingFromState ([int,int,float,float,int]): Optional. State
                    of the one of the atoms from the original pair-state basis
                    from which we try to dribe to the excited pair-basis
                    manifold. By default, program will calculate just
                    contribution of the original pair-state in the eigenstates
                    obtained by diagonalization, and will highlight it's
                    admixure by colour mapping the obtained eigenstates plot.
                sortEigenvectors(bool): optional, False by default. Tries to sort
                    eigenvectors so that given eigen vector index corresponds
                    to adiabatically changing eigenstate, as detirmined by
                    maximising overlap between old and new eigenvectors.
                progressOutput (bool): optional, False by default. If true, prints
                    information about the progress of the calculation.
                debugOutput (bool): optional, False by default. If true, similar
                    to progressOutput=True, this will print information about the
                    progress of calculations, but with more verbose output.
        """

        self.r = np.sort(rangeR)
        dimension = len(self.basisStates)

        self.noOfEigenvectors = noOfEigenvectors

        # energy of the state - to be calculated
        self.y = []
        # how much original state is contained in this eigenvector
        self.highlight = []
        # what are the dominant contributing states?
        self.composition = []
        
        # this should return the composition but as eigenvectors (with respect to basis states) instead of strings
        self.eigVecs = []

        if (noOfEigenvectors>=dimension-1):
            noOfEigenvectors=dimension-1
            print("Warning: Requested number of eigenvectors >=dimension-1\n \
                 ARPACK can only find up to dimension-1 eigenvectors, where\
                dimension is matrix dimension.\n");
            if noOfEigenvectors<1:
                return

        coupling = []
        self.maxCoupling = 0.
        self.maxCoupledStateIndex = 0
        if (drivingFromState[0] != 0):
            self.drivingFromState = drivingFromState
            if progressOutput: print("Finding coupling strengths")
            # get first what was the state we are calculating coupling with
            state1 = drivingFromState
            n1 = int(round(state1[0]))
            l1 = int(round(state1[1]))
            j1 = state1[2]
            m1 = state1[3]
            q = state1[4]

            for i in xrange(dimension):
                thisCoupling = 0.
                #if progressOutput:
                #    sys.stdout.write("\r%d%%" %  (i/float(dimension)*100.))
                #    sys.stdout.flush()
                if int(abs(self.basisStates[i][1]-l1))==1 and \
                   abs(self.basisStates[i][4]-self.basisStates[self.originalPairStateIndex][4])<0.1 and \
                   abs(self.basisStates[i][5]-self.basisStates[self.originalPairStateIndex][5])<0.1 and \
                   abs(self.basisStates[i][6]-self.basisStates[self.originalPairStateIndex][6])<0.1 and \
                   abs(self.basisStates[i][7]-self.basisStates[self.originalPairStateIndex][7])<0.1 :
                    state2 = self.basisStates[i]
                    n2 = int(state2[0])
                    l2 = int(state2[1])
                    j2 = state2[2]
                    m2 = state2[3]
                    if debugOutput:
                        print(n1," ",l1," ",j1," ",m1," ",n2," ",l2," ",j2," ",m2," q=",q)
                        print(self.basisStates[i])
                    dme = self.atom.getDipoleMatrixElement(n1, l1,j1,m1,\
                                                            n2,l2,j2,m2,\
                                                            q)
                    thisCoupling += dme

                if int(abs(self.basisStates[i][5]-l1))==1 and \
                    abs(self.basisStates[i][0]-self.basisStates[self.originalPairStateIndex][0])<0.1 and\
                    abs(self.basisStates[i][1]-self.basisStates[self.originalPairStateIndex][1])<0.1 and \
                    abs(self.basisStates[i][2]-self.basisStates[self.originalPairStateIndex][2])<0.1 and \
                    abs(self.basisStates[i][3]-self.basisStates[self.originalPairStateIndex][3])<0.1 :
                    state2 = self.basisStates[i]
                    n2 = int(state2[0+4])
                    l2 = int(state2[1+4])
                    j2 = state2[2+4]
                    m2 = state2[3+4]
                    if debugOutput:
                        print(n1," ",l1," ",j1," ",m1," ",n2," ",l2," ",j2," ",m2," q=",q)
                        print(self.basisStates[i])
                    dme = self.atom.getDipoleMatrixElement(n1, l1,j1,m1,\
                                                            n2,l2,j2,m2,\
                                                            q)
                    thisCoupling += dme

                thisCoupling = abs(thisCoupling)**2
                if thisCoupling > self.maxCoupling:
                    self.maxCoupling = thisCoupling
                    self.maxCoupledStateIndex = i
                if (thisCoupling >0.000001) and debugOutput:
                    print("original pairstate index = ",self.originalPairStateIndex)
                    print("this pairstate index = ",i)
                    print("state itself ", self.basisStates[i])
                    print("coupling = ",thisCoupling)
                coupling.append(thisCoupling)

            print("Maximal coupling from a state")
            print("is to a state ",self.basisStates[self.maxCoupledStateIndex])
            print("is equal to %.3e a_0 e" % self.maxCoupling)

        if progressOutput:
            print("\n\nDiagonalizing interaction matrix...\n")

        rvalIndex = 0.
        previousEigenvectors = []

        for rval in self.r:
            if progressOutput:
                sys.stdout.write("\r%d%%" %  (rvalIndex/len(self.r-1)*100.))
                sys.stdout.flush()
            rvalIndex += 1.

            # calculate interaction matrix

            m = self.matDiagonal

            rX = (rval*1.e-6)**3
            for matRX in self.matR:
                m = m + matRX/rX
                rX *= (rval*1.e-6)

            # uses ARPACK algorithm to find only noOfEigenvectors eigenvectors
            # sigma specifies center frequency (in GHz)
            ev, egvector = eigsh(m, noOfEigenvectors, sigma= eigenstateDetuning*1.e-9, which='LM',tol=1E-6)

            if sortEigenvectors:
                # Find which eigenvectors overlap most with eigenvectors from
                # previous diagonalisatoin, in order to find "adiabatic"
                # continuation for the respective states

                if previousEigenvectors==[]:
                    previousEigenvectors = np.copy(egvector)
#                    previousEigenvalues = np.copy(ev)
                rowPicked = [False for i in range(len(ev))]
                columnPicked = [False for i in range(len(ev))]

                stateOverlap = np.zeros((len(ev),len(ev)))
                for i in range(len(ev)):
                    for j in range(len(ev)):
                        stateOverlap[i,j] = np.vdot(egvector[:, i],
                                                    previousEigenvectors[:, j])**2

                sortedOverlap = np.dstack(np.unravel_index(np.argsort(stateOverlap.ravel()),
                                                           (len(ev), len(ev))))[0]

                sortedEigenvaluesOrder = np.zeros(len(ev), dtype=np.int32)
                j = len(ev)**2 - 1
                for i in range(len(ev)):
                    while rowPicked[sortedOverlap[j, 0]] or \
                        columnPicked[sortedOverlap[j, 1]]:
                        j -= 1
                    rowPicked[sortedOverlap[j, 0]] = True
                    columnPicked[sortedOverlap[j, 1]] = True
                    sortedEigenvaluesOrder[sortedOverlap[j, 1]] = sortedOverlap[j, 0]

                egvector = egvector[:,sortedEigenvaluesOrder]
                ev = ev[sortedEigenvaluesOrder]
                previousEigenvectors = np.copy(egvector)

            self.y.append(ev)

            if (drivingFromState[0] < 0.1):
                # if we've defined from which state we are driving
                sh = []
                comp = []
                eigs = []
                for i in xrange(len(ev)):
                    sh.append(abs(egvector[self.originalPairStateIndex,i])**2)
                    comp.append(self._stateComposition(egvector[:,i]))
                    eigs.append(egvector[:,i])
                self.highlight.append(sh)
                self.composition.append(comp)
                self.eigVecs.append(eigs)
            else:
                sh = []
                comp = []
                eigs = []
                for i in xrange(len(ev)):
                    sumCoupledStates = 0.
                    for j in xrange(dimension):
                        sumCoupledStates += abs(coupling[j]/self.maxCoupling)*\
                                                abs(egvector[j,i])**2
                    comp.append(self._stateComposition(egvector[:,i]))
                    sh.append(sumCoupledStates)
                    eigs.append(egvector[:,i])
                self.highlight.append(sh)
                self.composition.append(comp)
                self.eigVecs.append(eigs)

        # end of FOR loop over inter-atomic dinstaces


    def exportData(self,fileBase,exportFormat = "csv"):
        """
            Exports PairStateInteractions calculation data.

            Only supported format (selected by default) is .csv in a
            human-readable form with a header that saves details of calculation.
            Function saves three files: 1) `filebase` _r.csv;
            2) `filebase` _energyLevels
            3) `filebase` _highlight

            For more details on the format, see header of the saved files.

            Args:
                filebase (string): filebase for the names of the saved files
                    without format extension. Add as a prefix a directory path
                    if necessary (e.g. saving outside the current working directory)
                exportFormat (string): optional. Format of the exported file. Currently
                    only .csv is supported but this can be extended in the future.
        """
        fmt='on %Y-%m-%d @ %H:%M:%S'
        ts = datetime.datetime.now().strftime(fmt)

        commonHeader = "Export from Alkali Rydberg Calculator (ARC) %s.\n" % ts
        commonHeader += ("\n *** Pair State interactions for %s %s m_j = %d/2 , %s m_j = %d/2 pair-state. ***\n\n" %\
                          (self.atom.elementName,
                        aaf.printStateString(self.n, self.l, self.j), int(round(2.*self.m1)),\
                        aaf.printStateString(self.nn, self.ll, self.jj), int(round(2.*self.m2)) ) )
        if (self.interactionsUpTo==1):
            commonHeader += " - Pair-state interactions included up to dipole-dipole coupling.\n"
        elif (self.interactionsUpTo==2):
            commonHeader += " - Pair-state interactions included up to quadrupole-quadrupole coupling.\n"

        if hasattr(self, 'theta'):
            commonHeader += " - Atom orientation:\n"
            commonHeader += "      theta (polar angle) = %.5f x pi\n" % (self.theta/pi)
            commonHeader += "      phi (azimuthal angle) = %.5f x pi\n" % (self.phi/pi)
            commonHeader += " - Calculation basis includes:\n"
            commonHeader += "      States with principal quantum number in range [%d-%d]x[%d-%d],\n"%\
                            (self.n-self.nRange,self.n+self.nRange,\
                             self.nn-self.nRange,self.nn+self.nRange)
            commonHeader += "      AND whose orbital angular momentum (l) is in range [%d-%d] (i.e. %s-%s),\n"%\
                            (0,self.lrange,aaf.printStateLetter(0),aaf.printStateLetter(self.lrange))
            commonHeader += "      AND whose pair-state energy difference is at most %.3f GHz\n" %\
                             (self.energyDelta/1.e9)
            commonHeader += "      (energy difference is measured relative to original pair-state).\n"
        else:
            commonHeader += " ! Atom orientation and basis not yet set (this is set in defineBasis method).\n"

        if hasattr(self,"noOfEigenvectors"):
            commonHeader += " - Finding %d eigenvectors closest to the given pair-state\n"%\
                            self.noOfEigenvectors

            if self.drivingFromState[0]<0.1:
                commonHeader += " - State highlighting based on the relative contribution \n"+\
                "   of the original pair-state in the eigenstates obtained by diagonalization.\n"
            else:
                commonHeader += (" - State highlighting based on the relative driving strength \n"+\
                "   to a given energy eigenstate (energy level) from state\n"+\
                "   %s m_j =%d/2 with polarization q=%d.\n"%\
                 ( aaf.printStateString(*self.drivingFromState[0:3]),\
                 int(round(2.*self.drivingFromState[3])),
                 self.drivingFromState[4]))

        else:
            commonHeader += " ! Energy levels not yet found (this is done by calling diagonalize method).\n"



        if exportFormat=="csv":
            print("Exporting StarkMap calculation results as .csv ...")

            commonHeader += " - Export consists of three (3) files:\n"
            commonHeader += ("       1) %s,\n" % (fileBase+"_r."+exportFormat))
            commonHeader += ("       2) %s,\n" % (fileBase+"_energyLevels."+exportFormat))
            commonHeader += ("       3) %s.\n\n" % (fileBase+"_highlight."+exportFormat))

            filename = fileBase+"_r."+exportFormat
            np.savetxt(filename, \
                self.r, fmt='%.18e', delimiter=', ',\
                newline='\n', \
                header=(commonHeader + " - - - Interatomic distance, r (\mu m) - - -"),\
                comments='# ')
            print("   Interatomic distances (\mu m) saved in %s" % filename)

            filename = fileBase+"_energyLevels."+exportFormat
            headerDetails = " NOTE : Each row corresponds to eigenstates for a single specified interatomic distance"
            np.savetxt(filename, \
                self.y, fmt='%.18e', delimiter=', ',\
                newline='\n', \
                header=(commonHeader + ' - - - Energy (GHz) - - -\n' + headerDetails),\
                comments='# ')
            print("   Lists of energies (in GHz relative to the original pair-state energy)"+\
                  (" saved in %s" % filename))

            filename = fileBase+"_highlight."+exportFormat
            np.savetxt(filename, \
                self.highlight, fmt='%.18e', delimiter=', ',\
                newline='\n', \
                header=(commonHeader + ' - - - Highlight value (rel.units) - - -\n'+ headerDetails),\
                comments='# ')
            print("   Highlight values saved in %s" % filename)

            print("... data export finished!")
        else:
            raise ValueError("Unsupported export format (.%s)." % format)


    def _stateComposition(self,stateVector):
        contribution = np.absolute(stateVector)
        order = np.argsort(contribution,kind='heapsort')
        index = -1
        totalContribution = 0
        value = "$"
        while (index>-5) and (totalContribution<0.95):
            i = order[index]
            if (index!=-1 and stateVector[i]>0):
                value+= "+"
            value = value+ ("%.2f" % stateVector[i])+self._addState(*self.basisStates[i])
            totalContribution += contribution[i]**2
            index -= 1

        if totalContribution<0.999:
            value+="+\\ldots"
        return value+"$"

    def _addState(self,n1,l1,j1,mj1,n2,l2,j2,mj2):
        return "|%s %d/2,%s %d/2\\rangle" %\
             (aaf.printStateStringLatex(n1, l1, j1),int(2*mj1),\
              aaf.printStateStringLatex(n2, l2, j2),int(2*mj2))

    def plotLevelDiagram(self,  highlightColor='red',
                         highlightScale='linear'):
        """
            Plots pair state level diagram

            Call :obj:`showPlot` if you want to display a plot afterwards.

            Args:
                highlightColor (string): optional, specifies the colour used
                    for state highlighting
                highlightScale (string): optional, specifies scaling of
                    state highlighting. Default is 'linear'. Use 'log-2' or
                    'log-3' for logarithmic scale going down to 1e-2 and 1e-3
                    respectively. Logarithmic scale is useful for spotting
                    weakly admixed states.
        """

        rvb = LinearSegmentedColormap.from_list('mymap',\
                                                 ['0.9', highlightColor])

        if highlightScale == 'linear':
            cNorm = matplotlib.colors.Normalize(vmin=0., vmax=1.)
        elif highlightScale == 'log-2':
            cNorm = matplotlib.colors.LogNorm(vmin=1e-2, vmax=1)
        elif highlightScale == 'log-3':
            cNorm = matplotlib.colors.LogNorm(vmin=1e-3, vmax=1)
        else:
            raise ValueError("Only 'linear', 'log-2' and 'log-3' are valid "
                             "inputs for highlightScale")

        print(" Now we are plotting...")
        self.fig, self.ax = plt.subplots(1, 1,figsize=(11.5,5.0))

        self.y = np.array(self.y)
        self.highlight = np.array(self.highlight)


        colorfulX = []
        colorfulY = []
        colorfulState = []

        for i in xrange(len(self.r)):

            for j in xrange(len(self.y[i])):
                colorfulX.append(self.r[i])
                colorfulY.append(self.y[i][j])
                colorfulState.append(self.highlight[i][j])

        colorfulState = np.array(colorfulState)
        sortOrder = colorfulState.argsort(kind='heapsort')
        colorfulX = np.array(colorfulX)
        colorfulY = np.array(colorfulY)

        colorfulX = colorfulX[sortOrder]
        colorfulY = colorfulY[sortOrder]
        colorfulState = colorfulState[sortOrder]

        self.ax.scatter(colorfulX,colorfulY,s=10,c=colorfulState,linewidth=0,\
                        norm=cNorm, cmap=rvb,zorder=2,picker=5)
        cax = self.fig.add_axes([0.91, 0.1, 0.02, 0.8])
        cb = matplotlib.colorbar.ColorbarBase(cax, cmap=rvb, norm=cNorm)

        if (self.drivingFromState[0] == 0):
            # colouring is based on the contribution of the original pair state here
            cb.set_label(r"$|\langle %s m_j=%d/2 , %s m_j=%d/2 | \mu \rangle |^2$" % \
                                 (aaf.printStateStringLatex(self.n, self.l,self.j),\
                                  int(round(2.*self.m1,0)),\
                                  aaf.printStateStringLatex(self.nn, self.ll,self.jj),\
                                  int(round(2.*self.m2,0)) ) )
        else:
            # colouring is based on the coupling to different states
            cb.set_label(r"$(\Omega_\mu/\Omega)^2$" )

        self.ax.set_xlabel(r"Interatomic distance, $R$ ($\mu$m)")
        self.ax.set_ylabel(r"Pair-state relative energy, $\Delta E/h$ (GHz)")

    def savePlot(self,filename="PairStateInteractions.pdf"):
        """
            Saves plot made by :obj:`plotLevelDiagram`

            Args:
                filename (:obj:`str`, optional): file location where the plot
                    should be saved
        """
        if (self.fig != 0):
            self.fig.savefig(filename,bbox_inches='tight')
        else:
            print("Error while saving a plot: nothing is plotted yet")
        return 0

    def showPlot(self, interactive = True):
        """
            Shows level diagram printed by
            :obj:`PairStateInteractions.plotLevelDiagram`

            By default, it will output interactive plot, which means that
            clicking on the state will show the composition of the clicked
            state in original basis (dominant elements)

            Args:
                interactive (bool): optional, by default it is True. If true,
                    plotted graph will be interactive, i.e. users can click
                    on the state to identify the state composition

            Note:
                interactive=True has effect if the graphs are explored in usual
                matplotlib pop-up windows. It doesn't have effect on inline
                plots in Jupyter (IPython) notebooks.


        """
        if interactive:
            self.ax.set_title("Click on state to see state composition")
            self.clickedPoint = 0
            self.fig.canvas.draw()
            self.fig.canvas.mpl_connect('pick_event', self._onPick)

        plt.show()
        return 0

    def _onPick(self,event):
        if isinstance(event.artist, matplotlib.collections.PathCollection):
            x = event.mouseevent.xdata
            y = event.mouseevent.ydata

            i = np.searchsorted(self.r,x)
            if i == len(self.r):
                i -= 1
            if ((i>0) and (abs(self.r[i-1]-x)<abs(self.r[i]-x))):
                i -=1

            j = 0
            for jj in xrange(len(self.y[i])):
                if (abs(self.y[i][jj]-y) < abs(self.y[i][j]-y)):
                    j = jj

            # now choose the most higlighted state in this area
            distance = abs(self.y[i][j]-y)*1.5
            for jj in xrange(len(self.y[i])):
                if (abs(self.y[i][jj]-y) < distance and \
                    (abs(self.highlight[i][jj])>abs(self.highlight[i][j]))):
                    j = jj

            if (self.clickedPoint!=0):
                self.clickedPoint.remove()

            self.clickedPoint, = self.ax.plot([self.r[i]], [self.y[i][j]],"bs",\
                                                 linewidth=0,zorder=3)


            self.ax.set_title("State = "+self.composition[i][j]+\
                              ("   Colourbar = %.2f"% self.highlight[i][j]),fontsize=11)

            event.canvas.draw()

    def getC6fromLevelDiagram(self,rStart,rStop,showPlot = False,\
                              minStateContribution=0.0):
        """
            Finds :math:`C_6` coefficient for original pair state.

            Function first finds for each distance in the range
            [ `rStart` , `rStop` ] the eigen state with highest contribution of
            the original state. One can set optional parameter
            `minStateContribution` to value in the range [0,1), so that function
            finds only states if they have contribution of the original state
            that is bigger then `minStateContribution`.

            Once original pair-state is found in the range of interatomic
            distances, from smallest `rStart` to the biggest `rStop`, function
            will try to perform fitting of the corresponding state energy
            :math:`E(R)` at distance :math:`R` to the function
            :math:`A+C_6/R^6` where :math:`A` is some offset.

            Args:
                rStart (float): smallest inter-atomic distance to be used for fitting
                rStop (float): maximum inter-atomic distance to be used for fitting
                showPlot (bool): If set to true, it will print the plot showing
                    fitted energy level and the obtained best fit. Default is
                    False
                minStateContribution (float): valid values are in the range [0,1).
                    It specifies minimum amount of the original state in the given
                    energy state necessary for the state to be considered for
                    the adiabatic continuation of the original unperturbed
                    pair state.

            Returns:
                float:
                    :math:`C_6` measured in :math:`\\text{GHz }\\mu\\text{m}^6`
                    on success; If unsuccessful returns False.

            Note:
                In order to use this functions, highlighting in
                :obj:`diagonalize` should be based on the original pair
                state contribution of the eigenvectors (that this,
                `drivingFromState` parameter should not be set, which
                corresponds to `drivingFromState` = [0,0,0,0,0]).
        """
        initialStateDetuning = []
        initialStateDetuningX = []

        fromRindex = -1
        toRindex = -1
        for br in xrange(len(self.r)):
            if (fromRindex == -1) and (self.r[br]>=rStart):
                fromRindex = br
            if (self.r[br]>rStop):
                toRindex = br-1
                break
        if (fromRindex != -1) and (toRindex == -1):
            toRindex = len(self.r)-1
        if (fromRindex == -1):
            print("\nERROR: could not find data for energy levels for interatomic")
            print("distances between %2.f and %.2f mu m.\n\n" % (rStart,rStop))
            return 0

        for br in xrange(fromRindex,toRindex+1):
            index = -1
            maxPortion = minStateContribution
            for br2 in xrange(len(self.y[br])):
                if (abs(self.highlight[br][br2])>maxPortion):
                    index = br2
                    maxPortion = abs(self.highlight[br][br2])
            if (index != -1) :
                initialStateDetuning.append(abs(self.y[br][index]))
                initialStateDetuningX.append(self.r[br])

        initialStateDetuning = np.log(np.array(initialStateDetuning))
        initialStateDetuningX = np.array(initialStateDetuningX)

        def c6fit(r,c6,offset):
            return np.log(c6/r**6+offset)

        try:
            popt,pcov = curve_fit(c6fit,\
                              initialStateDetuningX,\
                              initialStateDetuning,\
                              [1,0])
        except:
            print("ERROR: unable to find a fit for C6.")
            return False
        print("c6 = ",popt[0]," GHz /R^6 (mu m)^6")
        print("offset = ",popt[1])

        y_fit = []
        for val in initialStateDetuningX:
            y_fit.append(c6fit(val,popt[0],popt[1]))
        y_fit = np.array(y_fit)

        if showPlot:
            fig,ax = plt.subplots(1,1,figsize=(8.0,5.0))
            ax.loglog(initialStateDetuningX,np.exp(initialStateDetuning),\
                      "b-",lw=2,zorder=1)
            ax.loglog(initialStateDetuningX,np.exp(y_fit),\
                      "r--",lw=2,zorder=2)

            ax.legend(("calculated energy level","fitted model function"),\
                      loc=1,fontsize=10)

            ax.set_xlim(np.min(self.r),\
                        np.max(self.r) )
            ymin = np.min(initialStateDetuning)
            ymax = np.max(initialStateDetuning)
            ax.set_ylim( exp(ymin),exp(ymax))

            minorLocator = mpl.ticker.MultipleLocator(1)
            minorFormatter = mpl.ticker.FormatStrFormatter('%d')
            ax.xaxis.set_minor_locator(minorLocator)
            ax.xaxis.set_minor_formatter(minorFormatter)
            ax.xaxis.set_major_formatter(plt.NullFormatter())
            ax.set_xlabel(r"Interatomic distance, $r$ ($\mu$m)")
            ax.set_ylabel(r"Pair-state energy, $|E|$ (GHz)")
            ax.set_title(r"$C_6$ fit")
            plt.show()

        self.fitX = initialStateDetuningX
        self.fitY = initialStateDetuning
        self.fittedCurveY = y_fit

        return popt[0]

    def getC3fromLevelDiagram(self,rStart,rStop,showPlot = False,\
                              minStateContribution=0.0,\
                              resonantBranch = +1):
        """
            Finds :math:`C_3` coefficient for original pair state.

            Function first finds for each distance in the range
            [`rStart` , `rStop`] the eigen state with highest contribution of
            the original state. One can set optional parameter
            `minStateContribution` to value in the range [0,1), so that function
            finds only states if they have contribution of the original state
            that is bigger then `minStateContribution`.

            Once original pair-state is found in the range of interatomic
            distances, from smallest `rStart` to the biggest `rStop`, function
            will try to perform fitting of the corresponding state energy
            :math:`E(R)` at distance :math:`R` to the function
            :math:`A+C_3/R^3` where :math:`A` is some offset.

            Args:
                rStart (float): smallest inter-atomic distance to be used for fitting
                rStop (float): maximum inter-atomic distance to be used for fitting
                showPlot (bool): If set to true, it will print the plot showing
                    fitted energy level and the obtained best fit. Default is
                    False
                minStateContribution (float): valid values are in the range [0,1).
                    It specifies minimum amount of the original state in the given
                    energy state necessary for the state to be considered for
                    the adiabatic continuation of the original unperturbed
                    pair state.
                resonantBranch (int): optional, default +1. For resonant
                    interactions we have two branches with identical
                    state contributions. In this case, we will select only
                    positively detuned branch (for resonantBranch = +1)
                    or negatively detuned branch (fore resonantBranch = -1)
                    depending on the value of resonantBranch optional parameter
            Returns:
                float:
                    :math:`C_3` measured in :math:`\\text{GHz }\\mu\\text{m}^6`
                    on success; If unsuccessful returns False.

            Note:
                In order to use this functions, highlighting in
                :obj:`diagonalize` should be based on the original pair
                state contribution of the eigenvectors (that this,
                `drivingFromState` parameter should not be set, which
                corresponds to `drivingFromState` = [0,0,0,0,0]).
        """


        selectBranch = False
        if (abs(self.l-self.ll)==1):
            selectBranch = True
            resonantBranch = float(resonantBranch)

        initialStateDetuning = []
        initialStateDetuningX = []

        fromRindex = -1
        toRindex = -1
        for br in xrange(len(self.r)):
            if (fromRindex == -1) and (self.r[br]>=rStart):
                fromRindex = br
            if (self.r[br]>rStop):
                toRindex = br-1
                break
        if (fromRindex != -1) and (toRindex == -1):
            toRindex = len(self.r)-1
        if (fromRindex == -1):
            print("\nERROR: could not find data for energy levels for interatomic")
            print("distances between %2.f and %.2f mu m.\n\n" % (rStart,rStop))
            return False

        discontinuityDetected = False
        for br in xrange(toRindex,fromRindex-1,-1):
            index = -1
            maxPortion = minStateContribution
            for br2 in xrange(len(self.y[br])):
                if (abs(self.highlight[br][br2])>maxPortion) \
                    and (not selectBranch or (self.y[br][br2]*selectBranch>0.)):
                    index = br2
                    maxPortion = abs(self.highlight[br][br2])

            if (len(initialStateDetuningX)>2):
                slope1 = (initialStateDetuning[-1]-initialStateDetuning[-2])/\
                        (initialStateDetuningX[-1]-initialStateDetuningX[-2])
                slope2 =  (abs(self.y[br][index])-initialStateDetuning[-1])/\
                        (self.r[br]-initialStateDetuningX[-1])
                if abs(slope2)>3.*abs(slope1):
                    discontinuityDetected = True
            if (index != -1)and (not discontinuityDetected):
                initialStateDetuning.append(abs(self.y[br][index]))
                initialStateDetuningX.append(self.r[br])


        initialStateDetuning = np.log(np.array(initialStateDetuning))##*1e9
        initialStateDetuningX = np.array(initialStateDetuningX)


        def c3fit(r,c3,offset):
            return np.log(c3/r**3+offset)

        try:
            popt,pcov = curve_fit(c3fit,\
                              initialStateDetuningX,\
                              initialStateDetuning,\
                              [1,0])
        except:
            print("ERROR: unable to find a fit for C3.")
            return False
        print("c3 = ",popt[0]," GHz /R^3 (mu m)^3")
        print("offset = ",popt[1])

        y_fit = []

        for val in initialStateDetuningX:
            y_fit.append(c3fit(val,popt[0],popt[1]))
        y_fit = np.array(y_fit)

        if showPlot:
            fig,ax = plt.subplots(1,1,figsize=(8.0,5.0))
            ax.loglog(initialStateDetuningX,np.exp(initialStateDetuning),\
                      "b-",lw=2,zorder=1)
            ax.loglog(initialStateDetuningX,np.exp(y_fit),\
                      "r--",lw=2,zorder=2)

            ax.legend(("calculated energy level","fitted model function"),\
                      loc=1, fontsize=10)
            ax.set_xlim(np.min(self.r),\
                        np.max(self.r) )
            ymin = np.min(initialStateDetuning)
            ymax = np.max(initialStateDetuning)
            ax.set_ylim( exp(ymin),exp(ymax))

            minorLocator = mpl.ticker.MultipleLocator(1)
            minorFormatter = mpl.ticker.FormatStrFormatter('%d')
            ax.xaxis.set_minor_locator(minorLocator)
            ax.xaxis.set_minor_formatter(minorFormatter)
            ax.xaxis.set_major_formatter(plt.NullFormatter())
            ax.set_xlabel(r"Interatomic distance, $r$ ($\mu$m)")
            ax.set_ylabel(r"Pair-state energy, $|E|$ (GHz)")

            locatorStep = 1.
            while (locatorStep>(ymax-ymin)) and locatorStep>1.e-4:
                locatorStep /= 10.

            ax.yaxis.set_major_locator(mpl.ticker.MultipleLocator(locatorStep))
            ax.yaxis.set_major_formatter(mpl.ticker.FormatStrFormatter('%.3f'))
            ax.yaxis.set_minor_locator(mpl.ticker.MultipleLocator(locatorStep/10.))
            #ax.yaxis.set_minor_formatter(mpl.ticker.FormatStrFormatter('%.3f'))

            ax.set_title(r"$C_3$ fit")

            plt.show()


        self.fitX = initialStateDetuningX
        self.fitY = initialStateDetuning
        self.fittedCurveY = y_fit

        return popt[0]

    def getVdwFromLevelDiagram(self,rStart,rStop,showPlot = False,\
                              minStateContribution=0.0):
        """
            Finds :math:`r_{\\rm vdW}` coefficient for original pair state.

            Function first finds for each distance in the range [`rStart`,`rStop`]
            the eigen state with highest contribution of the original state.
            One can set optional parameter `minStateContribution` to value in
            the range [0,1), so that function finds only states if they have
            contribution of the original state that is bigger then
            `minStateContribution`.

            Once original pair-state is found in the range of interatomic
            distances, from smallest `rStart` to the biggest `rStop`, function
            will try to perform fitting of the corresponding state energy
            :math:`E(R)` at distance :math:`R` to the function
            :math:`A+B\\frac{1-\\sqrt{1+(r_{\\rm vdW}/r)^6}}{1-\\sqrt{1+r_{\\rm vdW}^6}}`
             where :math:`A` and :math:`B` are some offset.

            Args:
                rStart (float): smallest inter-atomic distance to be used for fitting
                rStop (float): maximum inter-atomic distance to be used for fitting
                showPlot (bool): If set to true, it will print the plot showing
                    fitted energy level and the obtained best fit. Default is
                    False
                minStateContribution (float): valid values are in the range [0,1).
                    It specifies minimum amount of the original state in the given
                    energy state necessary for the state to be considered for
                    the adiabatic continuation of the original unperturbed
                    pair state.
            Returns:
                float:
                    :math:`r_{\\rm vdW}`  measured in :math:`\\mu\\text{m}`
                    on success; If unsuccessful returns False.

            Note:
                In order to use this functions, highlighting in
                :obj:`diagonalize` should be based on the original pair
                state contribution of the eigenvectors (that this,
                `drivingFromState` parameter should not be set, which
                corresponds to `drivingFromState` = [0,0,0,0,0]).
        """

        initialStateDetuning = []
        initialStateDetuningX = []

        fromRindex = -1
        toRindex = -1
        for br in xrange(len(self.r)):
            if (fromRindex == -1) and (self.r[br]>=rStart):
                fromRindex = br
            if (self.r[br]>rStop):
                toRindex = br-1
                break
        if (fromRindex != -1) and (toRindex == -1):
            toRindex = len(self.r)-1
        if (fromRindex == -1):
            print("\nERROR: could not find data for energy levels for interatomic")
            print("distances between %2.f and %.2f mu m.\n\n" % (rStart,rStop))
            return False

        discontinuityDetected = False;
        for br in xrange(toRindex,fromRindex-1,-1):
            index = -1
            maxPortion = minStateContribution
            for br2 in xrange(len(self.y[br])):
                if (abs(self.highlight[br][br2])>maxPortion):
                    index = br2
                    maxPortion = abs(self.highlight[br][br2])
            if (len(initialStateDetuningX)>2):
                slope1 = (initialStateDetuning[-1]-initialStateDetuning[-2])/\
                        (initialStateDetuningX[-1]-initialStateDetuningX[-2])
                slope2 =  (abs(self.y[br][index])-initialStateDetuning[-1])/\
                        (self.r[br]-initialStateDetuningX[-1])
                if abs(slope2)>3.*abs(slope1):
                    discontinuityDetected = True
            if (index != -1)and (not discontinuityDetected):
                initialStateDetuning.append(abs(self.y[br][index]))
                initialStateDetuningX.append(self.r[br])


        initialStateDetuning = np.log(abs(np.array(initialStateDetuning)))
        initialStateDetuningX = np.array(initialStateDetuningX)

        def vdwFit(r,offset,scale,vdw):
            return np.log(abs(offset+scale*(1.-np.sqrt(1.+(vdw/r)**6))/(1.-np.sqrt(1+vdw**6))))


        noOfPoints = len(initialStateDetuningX)
        print("Data points to fit = ",noOfPoints)

        try:
            popt,pcov = curve_fit(vdwFit,\
                              initialStateDetuningX,\
                              initialStateDetuning,\
                              [0,initialStateDetuning[noOfPoints//2],\
                               initialStateDetuningX[noOfPoints//2]])
        except:
            print("ERROR: unable to find a fit for van der Waals distance.")
            return False

        if (initialStateDetuningX[0]<popt[2]) or (popt[2]<initialStateDetuningX[-1]):
            print("WARNING: vdw radius seems to be outside the fitting range!")
            print("It's estimated to be around %.2f mu m from the current fit."%popt[2])

        print("Rvdw =  ",popt[2]," mu m")
        print("offset = ",popt[0],"\n scale = ",popt[1])

        y_fit = []

        for val in initialStateDetuningX:
            y_fit.append(vdwFit(val,popt[0],popt[1],popt[2]))
        y_fit = np.array(y_fit)

        if showPlot:
            fig,ax = plt.subplots(1,1,figsize=(8.0,5.0))
            ax.loglog(initialStateDetuningX,np.exp(initialStateDetuning),\
                      "b-",lw=2,zorder=1)
            ax.loglog(initialStateDetuningX,np.exp(y_fit),\
                      "r--",lw=2,zorder=2)

            ax.set_xlim(np.min(self.r),\
                        np.max(self.r) )
            ymin = np.min(initialStateDetuning)
            ymax = np.max(initialStateDetuning)
            ax.set_ylim( exp(ymin),exp(ymax))

            ax.axvline(x=popt[2],color="k")
            ax.text(popt[2],exp((ymin+ymax)/2.),r"$R_{vdw} = %.1f$ $\mu$m" % popt[2])

            minorLocator = mpl.ticker.MultipleLocator(1)
            minorFormatter = mpl.ticker.FormatStrFormatter('%d')
            ax.xaxis.set_minor_locator(minorLocator)
            ax.xaxis.set_minor_formatter(minorFormatter)
            ax.xaxis.set_major_formatter(plt.NullFormatter())
            ax.set_xlabel(r"Interatomic distance, $r$ ($\mu$m)")
            ax.set_ylabel(r"Pair-state energy, $|E|$ (GHz)")
            ax.legend(("calculated energy level","fitted model function"),\
                      loc=1,fontsize=10)

            plt.show()


        self.fitX = initialStateDetuningX
        self.fitY = initialStateDetuning
        self.fittedCurveY = y_fit

        return popt[2]

class StarkMapResonances:
    """
        Calculates pair state Stark maps for finding resonances

        Tool for finding conditions for Foster resonances. For a given pair
        state, in a given range of the electric fields, looks for the pair-state
        that are close in energy and coupled via dipole-dipole interactions
        to the original pair-state.

        See `Stark resonances example snippet`_.

        .. _`Stark resonances example snippet`:
                ././Rydberg_atoms_a_primer.html#Tuning-the-interaction-strength-with-electric-fields

        Args:
            atom (:obj:`AlkaliAtom`): ={ :obj:`alkali_atom_data.Lithium6`,
                :obj:`alkali_atom_data.Lithium7`,
                :obj:`alkali_atom_data.Sodium`,
                :obj:`alkali_atom_data.Potassium39`,
                :obj:`alkali_atom_data.Potassium40`,
                :obj:`alkali_atom_data.Potassium41`,
                :obj:`alkali_atom_data.Rubidium85`,
                :obj:`alkali_atom_data.Rubidium87`,
                :obj:`alkali_atom_data.Caesium` }
                 the first atom in the pair-state
            state1 ([int,int,float,float]): specification of the state
                of the first state as an array of values :math:`[n,l,j,m_j]`
            atom (:obj:`AlkaliAtom`): ={ :obj:`alkali_atom_data.Lithium6`,
                :obj:`alkali_atom_data.Lithium7`,
                :obj:`alkali_atom_data.Sodium`,
                :obj:`alkali_atom_data.Potassium39`,
                :obj:`alkali_atom_data.Potassium40`,
                :obj:`alkali_atom_data.Potassium41`,
                :obj:`alkali_atom_data.Rubidium85`,
                :obj:`alkali_atom_data.Rubidium87`,
                :obj:`alkali_atom_data.Caesium` }
                 the second atom in the pair-state
            state2 ([int,int,float,float]): specification of the state
                of the first state as an array of values :math:`[n,l,j,m_j]`

        Note:
            In checking if certain state is dipole coupled to the original
            state, only the highest contributing state is checked for dipole
            coupling. This should be fine if one is interested in resonances
            in weak fields. For stronger fields, one might want to include
            effect of coupling to other contributing base states.



    """

    def __init__(self,atom1,state1,atom2,state2):

        self.atom1 = atom1
        self.state1 = state1
        self.atom2 = atom2
        self.state2 = state2

        self.pairStateEnergy = (atom1.getEnergy(*state1[0:3])+\
                                atom2.getEnergy(*state2[0:3]))\
                            *C_e/C_h*1e-9

    def findResonances(self,nMin,nMax,maxL,eFieldList,energyRange=[-5.e9,+5.e9],\
             Bz=0, progressOutput=False):
        """
            Finds near-resonant dipole-coupled pair-states

            For states in range of principal quantum numbers [`nMin`,`nMax`]
            and orbital angular momentum [0,`maxL`], for a range of electric fields
            given by `eFieldList` function will find near-resonant pair states.

            Only states that are in the range given by `energyRange` will be
            extracted from the pair-state Stark maps.

            Args:
                nMin (int): minimal principal quantum number of the state to be
                    included in the StarkMap calculation
                nMax (int): maximal principal quantum number of the state to be
                    included in the StarkMap calculation
                maxL (int): maximum value of orbital angular momentum for the states
                    to be included in the calculation
                eFieldList ([float]): list of the electric fields (in V/m) for
                    which to calculate level diagram (StarkMap)
                Bz (float): optional, magnetic field directed along z-axis in
                    units of Tesla. Calculation will be correct only for weak
                    magnetic fields, where paramagnetic term is much stronger
                    then diamagnetic term. Diamagnetic term is neglected.
                energyRange ([float,float]): optinal argument. Minimal and maximal
                    energy of that some dipole-coupled state should have in order
                    to keep it in the plot (in units of Hz). By default it finds
                    states that are :math:`\pm 5` GHz
                progressOutput (:obj:`bool`, optional): if True prints the
                    progress of calculation; Set to false by default.
        """

        self.eFieldList = eFieldList
        self.Bz = Bz
        eMin = energyRange[0]*1.e-9  # in GHz
        eMax = energyRange[1]*1.e-9

        # find where is the original pair state

        sm1 = StarkMap(self.atom1)
        sm1.defineBasis(self.state1[0],self.state1[1],self.state1[2],\
                        self.state1[3], nMin, nMax, maxL, Bz=self.Bz,\
                        progressOutput = progressOutput)
        sm1.diagonalize(eFieldList,  progressOutput = progressOutput)
        if (self.atom2 is self.atom1) and \
            (self.state1[0]==self.state2[0]) and \
            (self.state1[1]==self.state2[1]) and \
            (abs(self.state1[2]-self.state2[2])<0.1) and \
            (abs(self.state1[3]-self.state2[3])<0.1):
            sm2 = sm1
        else:
            sm2 = StarkMap(self.atom2)
            sm2.defineBasis(self.state2[0],self.state2[1],self.state2[2],\
                            self.state2[3], nMin, nMax, maxL, Bz=self.Bz,\
                            progressOutput = progressOutput)
            sm2.diagonalize(eFieldList,  progressOutput = progressOutput)


        self.originalStateY = []
        self.originalStateContribution = []
        for i in xrange(len(sm1.eFieldList)):
            jmax1 = 0
            jmax2 = 0
            for j in xrange(len(sm1.highlight[i])):
                if (sm1.highlight[i][j]>sm1.highlight[i][jmax1]):
                    jmax1 = j
            for j in xrange(len(sm2.highlight[i])):
                if (sm2.highlight[i][j]>sm2.highlight[i][jmax2]):
                    jmax2 = j

            self.originalStateY.append(sm1.y[i][jmax1]+sm2.y[i][jmax2]-\
                                        self.pairStateEnergy)
            self.originalStateContribution.append((sm1.highlight[i][jmax1]+\
                                                   sm2.highlight[i][jmax2])/2.)

        # M= mj1+mj2 is conserved with dipole-dipole interaction

        dmlist1 = [1,0]
        if self.state1[3] != 0.5:
            dmlist1.append(-1)
        dmlist2 = [1,0]
        if self.state2[3] != 0.5:
            dmlist2.append(-1)

        n1 = self.state1[0]
        l1 = self.state1[1]+1
        j1 = self.state1[2]+1
        mj1 = self.state1[3]

        n2 = self.state2[0]
        l2 = self.state2[1]+1
        j2 = self.state2[2]+1
        mj2 = self.state2[3]

        self.fig, self.ax = plt.subplots(1,1,figsize=(9.,6))
        cm = LinearSegmentedColormap.from_list('mymap', ['0.9', 'red','black'])
        cNorm  = matplotlib.colors.Normalize(vmin=0., vmax=1.)

        self.r = []
        self.y = []
        self.composition = []

        for dm1 in dmlist1:
            sm1.defineBasis(n1,l1,j1,mj1+dm1, nMin, nMax, maxL, Bz=self.Bz,\
                        progressOutput = progressOutput)
            sm1.diagonalize(eFieldList,  progressOutput = progressOutput)

            for dm2 in dmlist2:
                sm2.defineBasis(n2,l2,j2,mj2+dm2, nMin, nMax, maxL, Bz=self.Bz,\
                            progressOutput = progressOutput)
                sm2.diagonalize(eFieldList,  progressOutput = progressOutput)

                for i in xrange(len(sm1.eFieldList)):
                    yList = []
                    compositionList = []
                    if progressOutput:
                        sys.stdout.write("\rE=%.2f V/m " % sm1.eFieldList[i])
                        sys.stdout.flush()
                    for j in xrange(len(sm1.y[i])):
                        for jj in xrange(len(sm2.y[i])):
                            energy = sm1.y[i][j]+sm2.y[i][jj]\
                                    -self.pairStateEnergy
                            statec1 = sm1.basisStates[sm1.composition[i][j][0][1]]
                            statec2 = sm2.basisStates[sm2.composition[i][jj][0][1]]
                            if (energy>eMin) and (energy<eMax) and\
                                (abs(statec1[1]-self.state1[1])==1) and\
                                (abs(statec2[1]-self.state2[1])==1):
                                # add this to PairStateMap
                                yList.append(energy)
                                compositionList.append([
                                    sm1._stateComposition(sm1.composition[i][j]),
                                    sm2._stateComposition(sm2.composition[i][jj])])

                    if (len(self.y)<=i):
                        self.y.append(yList)
                        self.composition.append(compositionList)
                    else:
                        self.y[i].extend(yList)
                        self.composition[i].extend(compositionList)

                if progressOutput:
                    print("\n")


        for i in xrange(len(sm1.eFieldList)):
            self.y[i] = np.array(self.y[i])
            self.composition[i] = np.array(self.composition[i])
            self.ax.scatter([sm1.eFieldList[i]/100.]*len(self.y[i]),\
                            self.y[i],c="k",\
                                s=5,norm=cNorm, cmap=cm,lw=0,picker=5)
        self.ax.plot(sm1.eFieldList/100.,\
                            self.originalStateY,"r-",lw=1)
        self.ax.set_ylim(eMin,eMax)
        self.ax.set_xlim(min(self.eFieldList)/100.,\
                         max(self.eFieldList)/100.)
        self.ax.set_xlabel("Electric field (V/cm)")
        self.ax.set_ylabel("Pair-state relative energy, $\Delta E/h$ (GHz)")

    def showPlot(self,interactive = True):
        """
            Plots initial state Stark map and its dipole-coupled resonances

            Args:

                interactive (optional, bool): if True (by default) points on plot
                    will be clickable so that one can find the state labels
                    and their composition (if they are heavily admixed).
        """

        if (self.fig != 0):
            if interactive:
                self.ax.set_title("Click on state to see state composition")
                self.clickedPoint = 0
                self.fig.canvas.draw()
                self.fig.canvas.mpl_connect('pick_event', self._onPick)
            plt.show()
        else:
            print("Error while showing a plot: nothing is plotted yet")

    def _onPick(self,event):
        if isinstance(event.artist, matplotlib.collections.PathCollection):

            x = event.mouseevent.xdata*100.
            y = event.mouseevent.ydata

            i = np.searchsorted(self.eFieldList,x)
            if i == len(self.eFieldList):
                i -= 1
            if ((i>0) and (abs(self.eFieldList[i-1]-x)<\
                           abs(self.eFieldList[i]-x))):
                i -=1

            j = 0
            for jj in xrange(len(self.y[i])):
                if (abs(self.y[i][jj]-y) < abs(self.y[i][j]-y)):
                    j = jj

            if (self.clickedPoint!=0):
                self.clickedPoint.remove()

            self.clickedPoint, = self.ax.plot([self.eFieldList[i]/100.],\
                                               [self.y[i][j]],"bs",\
                                                 linewidth=0,zorder=3)

            atom1 = self.atom1.elementName
            atom2 = self.atom2.elementName
            composition1 = str(self.composition[i][j][0])
            composition2 = str(self.composition[i][j][1])
            self.ax.set_title(("[%s,%s]=[" %(atom1,atom2))+\
                              composition1+","+\
                              composition2+"]",
                             fontsize=10)

            event.canvas.draw()

    def _onPick2(self,xdata,ydata):
        if True:

            x = xdata*100.
            y = ydata

            i = np.searchsorted(self.eFieldList,x)
            if i == len(self.eFieldList):
                i -= 1
            if ((i>0) and (abs(self.eFieldList[i-1]-x)<\
                           abs(self.eFieldList[i]-x))):
                i -=1

            j = 0
            for jj in xrange(len(self.y[i])):
                if (abs(self.y[i][jj]-y) < abs(self.y[i][j]-y)):
                    j = jj

            if (self.clickedPoint!=0):
                self.clickedPoint.remove()

            self.clickedPoint, = self.ax.plot([self.eFieldList[i]/100.],\
                                               [self.y[i][j]],"bs",\
                                                 linewidth=0,zorder=3)

            atom1 = self.atom1.elementName
            atom2 = self.atom2.elementName
            composition1 = str(self.composition[i][j][0])
            composition2 = str(self.composition[i][j][1])
            self.ax.set_title(("[%s,%s]=[" %(atom1,atom2))+\
                              composition1+","+\
                              composition2+"]",
                             fontsize=10)

            #event.canvas.draw()<|MERGE_RESOLUTION|>--- conflicted
+++ resolved
@@ -56,17 +56,9 @@
 from scipy.optimize import curve_fit
 
 # for matrices
-<<<<<<< HEAD
-from numpy import zeros #,savetxt, complex64,complex128
-#from numpy.linalg import eigvalsh,eig,eigh
-from numpy.ma import conjugate
-from numpy.lib.polynomial import real
-from scipy.sparse import csr_matrix #, lil_matrix
-=======
 from numpy.ma import conjugate
 from numpy.lib.polynomial import real
 from scipy.sparse import csr_matrix
->>>>>>> 56bf5a04
 from scipy.sparse.linalg import eigsh
 #from scipy.special.specfun import fcoef
 #from scipy import floor

--- conflicted
+++ resolved
@@ -22,32 +22,14 @@
 import re
 import shutil
 
-<<<<<<< HEAD
-from .wigner import Wigner6j,Wigner3j,CG,wignerDmatrix #, wignerD
-=======
+
 from .wigner import Wigner6j, Wigner3j, CG, wignerDmatrix
->>>>>>> 56bf5a04
 from scipy.constants import physical_constants, pi , epsilon_0, hbar
 from scipy.constants import k as C_k
 from scipy.constants import c as C_c
 from scipy.constants import h as C_h
 from scipy.constants import e as C_e
 from scipy.constants import m_e as C_m_e
-<<<<<<< HEAD
-#from scipy.optimize import curve_fit
-
-# for matrices
-from numpy import zeros #, savetxt, complex64,complex128
-#from numpy.linalg import eigvalsh,eig,eigh
-#from numpy.ma import conjugate
-#from numpy.lib.polynomial import real
-
-from scipy.sparse import csr_matrix
-#from scipy.sparse import kron as kroneckerp
-#from scipy.sparse.linalg import eigsh
-#from scipy.special.specfun import fcoef
-=======
-
 # for matrices
 from numpy.linalg import eigvalsh,eig,eigh
 from numpy.ma import conjugate
@@ -55,7 +37,6 @@
 
 from scipy.sparse import csr_matrix
 from scipy.special.specfun import fcoef
->>>>>>> 56bf5a04
 from scipy import floor
 
 import sys, os

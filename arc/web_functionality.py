from __future__ import print_function,  absolute_import

import numpy as np
<<<<<<< HEAD
from alkali_atom_functions import printStateString, C_h, C_e, pi
=======
from .alkali_atom_functions import printStateString,C_e,C_h,pi
>>>>>>> 56bf5a04


def htmlLiteratureOutput(v,ref):
    print("<div class='lit'><p>Literature values<p>Radial part of dipole matrix element: %.3f</p>" % v)
    typeOfSource = "experimental value"
    if ref[0]==1:
        typeOfSource = "theoretical value"
    print("<p>Source: <a class='link' target='_blank' href='http://dx.doi.org/%s'>%s</a>, %s (%s) </p>"%(ref[4],ref[3],typeOfSource,ref[2]))
    print("</div>")

def rabiFrequencyWidget(atom,n1,l1,j1,n2,l2,j2,laserPower,laserWaist):
    sol = []
    inputMj = '<p>Rabi frequency $=$ <span id="rabival">0</span><p><form id="polarization" onchange="myFunction()">'
    inputMj +=  '<p>for driving from <select id="mj" onchange="myFunction()">'
    index = 0
    for mj1 in np.linspace(-j1,j1,int(round(2*j1+1))):
        inputMj += ('<option value="%d">m_j = %d/2 ' % (index,int(round(2.*mj1))))
        arr = []
        for q in [-1,0,1]:
            if abs(mj1+q)-0.1<j2:
                rabiFreq = atom.getRabiFrequency(n1, l1, j1, mj1, n2, l2, j2,\
                                                  q, laserPower,\
                                                   laserWaist)/(2*pi)
                arr.append("$2 \\pi \\times$"+printValueString(rabiFreq,"Hz",decimalPlaces=2))
            else:
                arr.append("not coupled")
        sol.append(arr)
        index += 1
    inputMj += '</select>\
    <input type="radio" name="colors" id="sigma-" value="0" >$\sigma^-$ | \
<input type="radio" name="colors" id="pi" value="1" checked>$\pi$ |\
<input type="radio" name="colors" id="sigma+" value="2" >$\sigma^+$\
 transition</p></form>'

    script = "<script id='returnscript' type='text/javascript'>"
    script = script+ "var rabiFreq ="+str(sol)+"; "
    script += 'function myFunction() {\
    var mj = document.getElementById("mj").value;\
    var p = 0;\
    if (document.getElementById("sigma-").checked){\
        p=0;\
    }\
    if (document.getElementById("pi").checked){\
        p=1;    \
    }\
    if (document.getElementById("sigma+").checked){\
        p=2;    \
    }\
    document.getElementById("rabival").innerHTML = rabiFreq[mj][p] ;\
    MathJax.Hub.Queue(["Typeset",MathJax.Hub,"rabival"]);\
}\
document.getElementById("polarization").addEventListener("click", myFunction);\
myFunction();\
</script>'
    return inputMj+script

def printValueString(value,unit,decimalPlaces=3):
    prefix = ["f","p","n","$\\mu$","m","","k","M","G","T"]
    i = 5
    sg = 1.
    if value<0: sg = -1.
    value = abs(value)
    formatString = "%%.%df %%s%%s" % decimalPlaces

    if value>1000:
        while (value>1000)and(i<9):
            value = value*1.e-3
            i += 1
        return formatString % (sg*value,prefix[i],unit)
    elif value<1:
        while (value<1) and (i>0):
            value = value*1.e3
            i -= 1
        return formatString % (sg*value,prefix[i],unit)
    else:
        return formatString % (sg*value,"",unit)

def plotStarkMap(calc,units=1,xlim=[],ylim=[],filename=""):

    originalState = calc.basisStates[calc.indexOfCoupledState]
    n = originalState[0]
    l = originalState[1]
    j = originalState[2]

    ax = webPlot()

    x = []
    y = []
    yState = []

    ax.xlabel = "E field (V/cm)"

    coeff = 1.0
    ax.ylabel = "Energy/h (GHz)"


    if (units==1 ):
        ## in cm^{-1}
        coeff = 0.03336 # conversion factor from GHz to cm^{-1}
        ax.ylabel = "Energy/(h c) (cm^{-1})"
    if (ylim == []):
        ylim = [calc.atom.getEnergy(n,l,j)*C_e/C_h*1e-9*coeff-10,\
                calc.atom.getEnergy(n,l,j)*C_e/C_h*1e-9*coeff+10]

    for br in range(len(calc.y)):
        for i in range(len(calc.y[br])):
            yt = calc.y[br][i]*coeff
            if (yt<ylim[1] and ylim[0]<yt):
                x.append(calc.eFieldList[i])
                y.append(yt)
                yState.append(calc.highlight[br][i])


    yState = np.array(yState)
    sortOrder = yState.argsort(kind='heapsort')
    x = np.array(x)
    y = np.array(y)

    x = x[sortOrder]
    y = y[sortOrder]
    yState = yState[sortOrder]

    ct = "|< %s | \mu > |^2" %  printStateString(n,l,j)

    ax.scatter(x/100.,y,c=yState,cmin=0,cmax=1,ctitle=ct)

    if (xlim==[]):
        xlim = [min(x)/100.,max(x)/100.]

    ax.printPlot(xlim=xlim,ylim=ylim,filename=filename,name="starkdiv1",\
                 height=600)



    return 0


def plotInteractionLevels(calc,xlim=[],ylim=[],filename=""):


    ax = webPlot()
    ax.xlabel = "R (\mu m)"
    ax.ylabel = "\Delta E (GHz)"


    if (calc.drivingFromState[0] == 0):
        # colouring is based on the contribution of the original pair state here
        ct = r"|< %s %.1f , %s %.1f | \mu > |^2$" % \
                             (printStateString(calc.n, calc.l,calc.j),\
                              calc.m1,\
                              printStateString(calc.nn, calc.ll,calc.jj),\
                              calc.m1)
    else:
        # colouring is based on the coupling to different states
        ct = "\Omega_\mu/\Omega"

    x=[]
    y=[]
    yState=[]
    for br in range(len(calc.y)):
        for i in range(len(calc.y[br])):
            x.append(calc.r[i])
            y.append(calc.y[br][i])
            yState.append(calc.highlight[br][i])

    yState = np.array(yState)
    sortOrder = yState.argsort(kind='heapsort')
    x = np.array(x)
    y = np.array(y)

    x = x[sortOrder]
    y = y[sortOrder]
    yState = yState[sortOrder]

    ax.scatter(x,y,c=yState,cmin=0,cmax=1,ctitle=ct)

    ax.printPlot(xlim=xlim,ylim=ylim,filename=filename,name="levelintdiv")
    return


class webPlot:



    def __init__(self):
        self.traces = []
        self.layout = []
        self.traceNo = 0
        self.xlabel = ""
        self.ylabel = ""
        self.layoutx = ""
        self.layouty = ""
        self.title =""


    def plot(self,x,y,type,name=""):
        np.set_printoptions(threshold=1e10)
        self.traceNo += 1
        temp = "{ x:"+ np.array2string(x, separator=',') + ",\n"
        temp = temp + "y: "+np.array2string(y, separator=',')+",\n"
        if (type=="."):
            temp += "mode: 'markers',\n marker: {size:5},\n"
        elif (type == "-"):
            temp += "mode: 'lines',\n"
        temp += "name: '%s'" % name
        temp += "}"
        self.traces.append(temp)

    def semilogx(self,x,y,type,name=""):
        self.layoutx = "type:'log' ,\n\
        tickformat :'.1e',\n        "
        self.plot(x,y,type,name)

    def semilogy(self,x,y,type,name=""):
        self.layouty = "type:'log' ,\n\
        tickformat :'.1e',\n        "
        self.plot(x,y,type,name)

    def scatter(self,x,y,c=[],cmin=0,cmax=1,ctitle="",name=""):
        np.set_printoptions(threshold=1e10)
        self.traceNo += 1
        temp = "{ x:"+ np.array2string(x, separator=',',) + ",\n"
        temp = temp + "y: "+np.array2string(y, separator=',')+",\n"
        temp += "name: '%s',\n" % name
        if (c!= []):
            temp = temp+ " text: "+np.array2string(c, separator=',')+",\n"
        temp += "mode: 'markers',\n"
        if (c!= []):
            temp = temp+"marker:{\n\
                color:"+np.array2string(c, separator=',')+",\n\
                cmin:%f,\n\
                cmax:%f,\n\
                showscale: true,\n\
                colorbar:{\n\
                    title:'"% (cmin,cmax)+str(ctitle)+"',\n\
                },\n\
                size:5\n\
                 },\n"
        else:
            temp = temp+"marker:{\n\
                size:5\n\
                 },\n"
        temp += "}"
        self.traces.append(temp)



    def printPlot(self,name="",width=600,height=363,xlim=[],ylim=[],filename="",\
                  scriptName="returnscript"):
        d = ""
        i=0
        while i<self.traceNo:
            if i != 0:
                d+= ","
            d += self.traces[i]
            i += 1
        d = "data=[" + d + "];\n"

        xLimData = ""
        if (not xlim==[]):
            xLimData = "range: [%.2E,%.2E],\n"%(xlim[0],xlim[1])
        yLimData = ""
        if (not ylim==[]):
            yLimData = "range: [%.2E,%.2E],\n"%(ylim[0],ylim[1])

        # now layout

        l = "layout = {\n\
    hovermode: 'closest',\n\
    xaxis:{\n\
        zeroline:false,\n\
        "+self.layoutx+"\
        "+xLimData+"\
title: '"+self.xlabel+"',\n\
        ticks: 'inside',\n\
        showline: true\n\
        },\n\
    yaxis:{\n\
        zeroline:false,\n\
        "+self.layouty+"\
        "+yLimData+"\
title: '"+self.ylabel+"',\n\
        ticks: 'inside' ,\n\
        showline: true  \n\
        }\n\
    };\n"

        if filename=="":

            if name == "":
                name = 'plotdiv'
            if (self.title != ""):
                print("<p>"+self.title+"</p>")
            print("<div id='"+name+"' style='width:%dpx;height:%dpx;'></div>\n"%(width,height))
            print("<script id='"+scriptName+"' type='text/javascript'>\n")
            print("plotarea = document.getElementById('"+name+"');\n")
            print(d)
            print(l)
            print("Plotly.plot(plotarea, data, layout);\n")
            print("</script>\n")
        else:
            f = open(filename,"w")
            if name == "":
                name = 'plotdiv'
            if (self.title != ""):
                f.write("<p>"+self.title+"</p>")
            f.write("<div id='"+name+"' style='width:%dpx;height:%dpx;'></div>\n"%(width,height))
            f.write("<script id='"+scriptName+"' type='text/javascript'>\n")
            f.write("plotarea = document.getElementById('"+name+"')\n")
            f.write(d)
            f.write(l)
            f.write("Plotly.plot(plotarea, data, layout);\n")
            f.write("</script>\n")
            f.close()<|MERGE_RESOLUTION|>--- conflicted
+++ resolved
@@ -1,11 +1,7 @@
 from __future__ import print_function,  absolute_import
 
 import numpy as np
-<<<<<<< HEAD
-from alkali_atom_functions import printStateString, C_h, C_e, pi
-=======
 from .alkali_atom_functions import printStateString,C_e,C_h,pi
->>>>>>> 56bf5a04
 
 
 def htmlLiteratureOutput(v,ref):
